/*
 *  inode.c - part of debugfs, a tiny little debug file system
 *
 *  Copyright (C) 2004 Greg Kroah-Hartman <greg@kroah.com>
 *  Copyright (C) 2004 IBM Inc.
 *
 *	This program is free software; you can redistribute it and/or
 *	modify it under the terms of the GNU General Public License version
 *	2 as published by the Free Software Foundation.
 *
 *  debugfs is for people to use instead of /proc or /sys.
 *  See ./Documentation/core-api/kernel-api.rst for more details.
 *
 */

#include <linux/module.h>
#include <linux/fs.h>
#include <linux/mount.h>
#include <linux/pagemap.h>
#include <linux/init.h>
#include <linux/kobject.h>
#include <linux/namei.h>
#include <linux/debugfs.h>
#include <linux/fsnotify.h>
#include <linux/string.h>
#include <linux/seq_file.h>
#include <linux/parser.h>
#include <linux/magic.h>
#include <linux/slab.h>
#include <linux/srcu.h>

#include "internal.h"

#define DEBUGFS_DEFAULT_MODE	0700

DEFINE_SRCU(debugfs_srcu);

static struct vfsmount *debugfs_mount;
static int debugfs_mount_count;
static bool debugfs_registered;

static struct inode *debugfs_get_inode(struct super_block *sb)
{
	struct inode *inode = new_inode(sb);
	if (inode) {
		inode->i_ino = get_next_ino();
		inode->i_atime = inode->i_mtime =
			inode->i_ctime = current_time(inode);
	}
	return inode;
}

struct debugfs_mount_opts {
	kuid_t uid;
	kgid_t gid;
	umode_t mode;
};

enum {
	Opt_uid,
	Opt_gid,
	Opt_mode,
	Opt_err
};

static const match_table_t tokens = {
	{Opt_uid, "uid=%u"},
	{Opt_gid, "gid=%u"},
	{Opt_mode, "mode=%o"},
	{Opt_err, NULL}
};

struct debugfs_fs_info {
	struct debugfs_mount_opts mount_opts;
};

static int debugfs_parse_options(char *data, struct debugfs_mount_opts *opts)
{
	substring_t args[MAX_OPT_ARGS];
	int option;
	int token;
	kuid_t uid;
	kgid_t gid;
	char *p;

	opts->mode = DEBUGFS_DEFAULT_MODE;

	while ((p = strsep(&data, ",")) != NULL) {
		if (!*p)
			continue;

		token = match_token(p, tokens, args);
		switch (token) {
		case Opt_uid:
			if (match_int(&args[0], &option))
				return -EINVAL;
			uid = make_kuid(current_user_ns(), option);
			if (!uid_valid(uid))
				return -EINVAL;
			opts->uid = uid;
			break;
		case Opt_gid:
			if (match_int(&args[0], &option))
				return -EINVAL;
			gid = make_kgid(current_user_ns(), option);
			if (!gid_valid(gid))
				return -EINVAL;
			opts->gid = gid;
			break;
		case Opt_mode:
			if (match_octal(&args[0], &option))
				return -EINVAL;
			opts->mode = option & S_IALLUGO;
			break;
		/*
		 * We might like to report bad mount options here;
		 * but traditionally debugfs has ignored all mount options
		 */
		}
	}

	return 0;
}

static int debugfs_apply_options(struct super_block *sb)
{
	struct debugfs_fs_info *fsi = sb->s_fs_info;
	struct inode *inode = d_inode(sb->s_root);
	struct debugfs_mount_opts *opts = &fsi->mount_opts;

	inode->i_mode &= ~S_IALLUGO;
	inode->i_mode |= opts->mode;

	inode->i_uid = opts->uid;
	inode->i_gid = opts->gid;

	return 0;
}

static int debugfs_remount(struct super_block *sb, int *flags, char *data)
{
	int err;
	struct debugfs_fs_info *fsi = sb->s_fs_info;

	sync_filesystem(sb);
	err = debugfs_parse_options(data, &fsi->mount_opts);
	if (err)
		goto fail;

	debugfs_apply_options(sb);

fail:
	return err;
}

static int debugfs_show_options(struct seq_file *m, struct dentry *root)
{
	struct debugfs_fs_info *fsi = root->d_sb->s_fs_info;
	struct debugfs_mount_opts *opts = &fsi->mount_opts;

	if (!uid_eq(opts->uid, GLOBAL_ROOT_UID))
		seq_printf(m, ",uid=%u",
			   from_kuid_munged(&init_user_ns, opts->uid));
	if (!gid_eq(opts->gid, GLOBAL_ROOT_GID))
		seq_printf(m, ",gid=%u",
			   from_kgid_munged(&init_user_ns, opts->gid));
	if (opts->mode != DEBUGFS_DEFAULT_MODE)
		seq_printf(m, ",mode=%o", opts->mode);

	return 0;
}

static void debugfs_evict_inode(struct inode *inode)
{
	truncate_inode_pages_final(&inode->i_data);
	clear_inode(inode);
	if (S_ISLNK(inode->i_mode))
		kfree(inode->i_link);
}

static const struct super_operations debugfs_super_operations = {
	.statfs		= simple_statfs,
	.remount_fs	= debugfs_remount,
	.show_options	= debugfs_show_options,
	.evict_inode	= debugfs_evict_inode,
};

static struct vfsmount *debugfs_automount(struct path *path)
{
	debugfs_automount_t f;
	f = (debugfs_automount_t)path->dentry->d_fsdata;
	return f(path->dentry, d_inode(path->dentry)->i_private);
}

static const struct dentry_operations debugfs_dops = {
	.d_delete = always_delete_dentry,
	.d_automount = debugfs_automount,
};

static int debug_fill_super(struct super_block *sb, void *data, int silent)
{
	static const struct tree_descr debug_files[] = {{""}};
	struct debugfs_fs_info *fsi;
	int err;

	fsi = kzalloc(sizeof(struct debugfs_fs_info), GFP_KERNEL);
	sb->s_fs_info = fsi;
	if (!fsi) {
		err = -ENOMEM;
		goto fail;
	}

	err = debugfs_parse_options(data, &fsi->mount_opts);
	if (err)
		goto fail;

	err  =  simple_fill_super(sb, DEBUGFS_MAGIC, debug_files);
	if (err)
		goto fail;

	sb->s_op = &debugfs_super_operations;
	sb->s_d_op = &debugfs_dops;

	debugfs_apply_options(sb);

	return 0;

fail:
	kfree(fsi);
	sb->s_fs_info = NULL;
	return err;
}

static struct dentry *debug_mount(struct file_system_type *fs_type,
			int flags, const char *dev_name,
			void *data)
{
	return mount_single(fs_type, flags, data, debug_fill_super);
}

static struct file_system_type debug_fs_type = {
	.owner =	THIS_MODULE,
	.name =		"debugfs",
	.mount =	debug_mount,
	.kill_sb =	kill_litter_super,
};
MODULE_ALIAS_FS("debugfs");

/**
 * debugfs_lookup() - look up an existing debugfs file
 * @name: a pointer to a string containing the name of the file to look up.
 * @parent: a pointer to the parent dentry of the file.
 *
 * This function will return a pointer to a dentry if it succeeds.  If the file
 * doesn't exist or an error occurs, %NULL will be returned.  The returned
 * dentry must be passed to dput() when it is no longer needed.
 *
 * If debugfs is not enabled in the kernel, the value -%ENODEV will be
 * returned.
 */
struct dentry *debugfs_lookup(const char *name, struct dentry *parent)
{
	struct dentry *dentry;

	if (IS_ERR(parent))
		return NULL;

	if (!parent)
		parent = debugfs_mount->mnt_root;

	inode_lock(d_inode(parent));
	dentry = lookup_one_len(name, parent, strlen(name));
	inode_unlock(d_inode(parent));

	if (IS_ERR(dentry))
		return NULL;
	if (!d_really_is_positive(dentry)) {
		dput(dentry);
		return NULL;
	}
	return dentry;
}
EXPORT_SYMBOL_GPL(debugfs_lookup);

static struct dentry *start_creating(const char *name, struct dentry *parent)
{
	struct dentry *dentry;
	int error;

	pr_debug("debugfs: creating file '%s'\n",name);

	if (IS_ERR(parent))
		return parent;

	error = simple_pin_fs(&debug_fs_type, &debugfs_mount,
			      &debugfs_mount_count);
	if (error)
		return ERR_PTR(error);

	/* If the parent is not specified, we create it in the root.
	 * We need the root dentry to do this, which is in the super
	 * block. A pointer to that is in the struct vfsmount that we
	 * have around.
	 */
	if (!parent)
		parent = debugfs_mount->mnt_root;

	inode_lock(d_inode(parent));
	dentry = lookup_one_len(name, parent, strlen(name));
	if (!IS_ERR(dentry) && d_really_is_positive(dentry)) {
		dput(dentry);
		dentry = ERR_PTR(-EEXIST);
	}

	if (IS_ERR(dentry)) {
		inode_unlock(d_inode(parent));
		simple_release_fs(&debugfs_mount, &debugfs_mount_count);
	}

	return dentry;
}

static struct dentry *failed_creating(struct dentry *dentry)
{
	inode_unlock(d_inode(dentry->d_parent));
	dput(dentry);
	simple_release_fs(&debugfs_mount, &debugfs_mount_count);
	return NULL;
}

static struct dentry *end_creating(struct dentry *dentry)
{
	inode_unlock(d_inode(dentry->d_parent));
	return dentry;
}

static struct dentry *__debugfs_create_file(const char *name, umode_t mode,
				struct dentry *parent, void *data,
				const struct file_operations *proxy_fops,
				const struct file_operations *real_fops)
{
	struct dentry *dentry;
	struct inode *inode;

	if (!(mode & S_IFMT))
		mode |= S_IFREG;
	BUG_ON(!S_ISREG(mode));
	dentry = start_creating(name, parent);

	if (IS_ERR(dentry))
		return NULL;

	inode = debugfs_get_inode(dentry->d_sb);
	if (unlikely(!inode))
		return failed_creating(dentry);

	inode->i_mode = mode;
	inode->i_private = data;

	inode->i_fop = proxy_fops;
	dentry->d_fsdata = (void *)real_fops;

	d_instantiate(dentry, inode);
	fsnotify_create(dentry);
	return end_creating(dentry);
}

/**
 * debugfs_create_file - create a file in the debugfs filesystem
 * @name: a pointer to a string containing the name of the file to create.
 * @mode: the permission that the file should have.
 * @parent: a pointer to the parent dentry for this file.  This should be a
 *          directory dentry if set.  If this parameter is NULL, then the
 *          file will be created in the root of the debugfs filesystem.
 * @data: a pointer to something that the caller will want to get to later
 *        on.  The inode.i_private pointer will point to this value on
 *        the open() call.
 * @fops: a pointer to a struct file_operations that should be used for
 *        this file.
 *
 * This is the basic "create a file" function for debugfs.  It allows for a
 * wide range of flexibility in creating a file, or a directory (if you want
 * to create a directory, the debugfs_create_dir() function is
 * recommended to be used instead.)
 *
 * This function will return a pointer to a dentry if it succeeds.  This
 * pointer must be passed to the debugfs_remove() function when the file is
 * to be removed (no automatic cleanup happens if your module is unloaded,
 * you are responsible here.)  If an error occurs, %NULL will be returned.
 *
 * If debugfs is not enabled in the kernel, the value -%ENODEV will be
 * returned.
 */
struct dentry *debugfs_create_file(const char *name, umode_t mode,
				   struct dentry *parent, void *data,
				   const struct file_operations *fops)
{

	return __debugfs_create_file(name, mode, parent, data,
				fops ? &debugfs_full_proxy_file_operations :
					&debugfs_noop_file_operations,
				fops);
}
EXPORT_SYMBOL_GPL(debugfs_create_file);

/**
 * debugfs_create_file_unsafe - create a file in the debugfs filesystem
 * @name: a pointer to a string containing the name of the file to create.
 * @mode: the permission that the file should have.
 * @parent: a pointer to the parent dentry for this file.  This should be a
 *          directory dentry if set.  If this parameter is NULL, then the
 *          file will be created in the root of the debugfs filesystem.
 * @data: a pointer to something that the caller will want to get to later
 *        on.  The inode.i_private pointer will point to this value on
 *        the open() call.
 * @fops: a pointer to a struct file_operations that should be used for
 *        this file.
 *
 * debugfs_create_file_unsafe() is completely analogous to
 * debugfs_create_file(), the only difference being that the fops
 * handed it will not get protected against file removals by the
 * debugfs core.
 *
 * It is your responsibility to protect your struct file_operation
 * methods against file removals by means of debugfs_use_file_start()
 * and debugfs_use_file_finish(). ->open() is still protected by
 * debugfs though.
 *
 * Any struct file_operations defined by means of
 * DEFINE_DEBUGFS_ATTRIBUTE() is protected against file removals and
 * thus, may be used here.
 */
struct dentry *debugfs_create_file_unsafe(const char *name, umode_t mode,
				   struct dentry *parent, void *data,
				   const struct file_operations *fops)
{

	return __debugfs_create_file(name, mode, parent, data,
				fops ? &debugfs_open_proxy_file_operations :
					&debugfs_noop_file_operations,
				fops);
}
EXPORT_SYMBOL_GPL(debugfs_create_file_unsafe);

/**
 * debugfs_create_file_size - create a file in the debugfs filesystem
 * @name: a pointer to a string containing the name of the file to create.
 * @mode: the permission that the file should have.
 * @parent: a pointer to the parent dentry for this file.  This should be a
 *          directory dentry if set.  If this parameter is NULL, then the
 *          file will be created in the root of the debugfs filesystem.
 * @data: a pointer to something that the caller will want to get to later
 *        on.  The inode.i_private pointer will point to this value on
 *        the open() call.
 * @fops: a pointer to a struct file_operations that should be used for
 *        this file.
 * @file_size: initial file size
 *
 * This is the basic "create a file" function for debugfs.  It allows for a
 * wide range of flexibility in creating a file, or a directory (if you want
 * to create a directory, the debugfs_create_dir() function is
 * recommended to be used instead.)
 *
 * This function will return a pointer to a dentry if it succeeds.  This
 * pointer must be passed to the debugfs_remove() function when the file is
 * to be removed (no automatic cleanup happens if your module is unloaded,
 * you are responsible here.)  If an error occurs, %NULL will be returned.
 *
 * If debugfs is not enabled in the kernel, the value -%ENODEV will be
 * returned.
 */
struct dentry *debugfs_create_file_size(const char *name, umode_t mode,
					struct dentry *parent, void *data,
					const struct file_operations *fops,
					loff_t file_size)
{
	struct dentry *de = debugfs_create_file(name, mode, parent, data, fops);

	if (de)
		d_inode(de)->i_size = file_size;
	return de;
}
EXPORT_SYMBOL_GPL(debugfs_create_file_size);

/**
 * debugfs_create_dir - create a directory in the debugfs filesystem
 * @name: a pointer to a string containing the name of the directory to
 *        create.
 * @parent: a pointer to the parent dentry for this file.  This should be a
 *          directory dentry if set.  If this parameter is NULL, then the
 *          directory will be created in the root of the debugfs filesystem.
 *
 * This function creates a directory in debugfs with the given name.
 *
 * This function will return a pointer to a dentry if it succeeds.  This
 * pointer must be passed to the debugfs_remove() function when the file is
 * to be removed (no automatic cleanup happens if your module is unloaded,
 * you are responsible here.)  If an error occurs, %NULL will be returned.
 *
 * If debugfs is not enabled in the kernel, the value -%ENODEV will be
 * returned.
 */
struct dentry *debugfs_create_dir(const char *name, struct dentry *parent)
{
	struct dentry *dentry = start_creating(name, parent);
	struct inode *inode;

	if (IS_ERR(dentry))
		return NULL;

	inode = debugfs_get_inode(dentry->d_sb);
	if (unlikely(!inode))
		return failed_creating(dentry);

	inode->i_mode = S_IFDIR | S_IRWXU | S_IRUGO | S_IXUGO;
	inode->i_op = &simple_dir_inode_operations;
	inode->i_fop = &simple_dir_operations;

	/* directory inodes start off with i_nlink == 2 (for "." entry) */
	inc_nlink(inode);
	d_instantiate(dentry, inode);
	inc_nlink(d_inode(dentry->d_parent));
	fsnotify_mkdir(dentry);
	return end_creating(dentry);
}
EXPORT_SYMBOL_GPL(debugfs_create_dir);

/**
 * debugfs_create_automount - create automount point in the debugfs filesystem
 * @name: a pointer to a string containing the name of the file to create.
 * @parent: a pointer to the parent dentry for this file.  This should be a
 *          directory dentry if set.  If this parameter is NULL, then the
 *          file will be created in the root of the debugfs filesystem.
 * @f: function to be called when pathname resolution steps on that one.
 * @data: opaque argument to pass to f().
 *
 * @f should return what ->d_automount() would.
 */
struct dentry *debugfs_create_automount(const char *name,
					struct dentry *parent,
					debugfs_automount_t f,
					void *data)
{
	struct dentry *dentry = start_creating(name, parent);
	struct inode *inode;

	if (IS_ERR(dentry))
		return NULL;

	inode = debugfs_get_inode(dentry->d_sb);
	if (unlikely(!inode))
		return failed_creating(dentry);

	make_empty_dir_inode(inode);
	inode->i_flags |= S_AUTOMOUNT;
	inode->i_private = data;
	dentry->d_fsdata = (void *)f;
	/* directory inodes start off with i_nlink == 2 (for "." entry) */
	inc_nlink(inode);
	d_instantiate(dentry, inode);
	inc_nlink(d_inode(dentry->d_parent));
	fsnotify_mkdir(dentry);
	return end_creating(dentry);
}
EXPORT_SYMBOL(debugfs_create_automount);

/**
 * debugfs_create_symlink- create a symbolic link in the debugfs filesystem
 * @name: a pointer to a string containing the name of the symbolic link to
 *        create.
 * @parent: a pointer to the parent dentry for this symbolic link.  This
 *          should be a directory dentry if set.  If this parameter is NULL,
 *          then the symbolic link will be created in the root of the debugfs
 *          filesystem.
 * @target: a pointer to a string containing the path to the target of the
 *          symbolic link.
 *
 * This function creates a symbolic link with the given name in debugfs that
 * links to the given target path.
 *
 * This function will return a pointer to a dentry if it succeeds.  This
 * pointer must be passed to the debugfs_remove() function when the symbolic
 * link is to be removed (no automatic cleanup happens if your module is
 * unloaded, you are responsible here.)  If an error occurs, %NULL will be
 * returned.
 *
 * If debugfs is not enabled in the kernel, the value -%ENODEV will be
 * returned.
 */
struct dentry *debugfs_create_symlink(const char *name, struct dentry *parent,
				      const char *target)
{
	struct dentry *dentry;
	struct inode *inode;
	char *link = kstrdup(target, GFP_KERNEL);
	if (!link)
		return NULL;

	dentry = start_creating(name, parent);
	if (IS_ERR(dentry)) {
		kfree(link);
		return NULL;
	}

	inode = debugfs_get_inode(dentry->d_sb);
	if (unlikely(!inode)) {
		kfree(link);
		return failed_creating(dentry);
	}
	inode->i_mode = S_IFLNK | S_IRWXUGO;
	inode->i_op = &simple_symlink_inode_operations;
	inode->i_link = link;
	d_instantiate(dentry, inode);
	return end_creating(dentry);
}
EXPORT_SYMBOL_GPL(debugfs_create_symlink);

static int __debugfs_remove(struct dentry *dentry, struct dentry *parent)
{
	int ret = 0;

	if (simple_positive(dentry)) {
		dget(dentry);
		if (d_is_dir(dentry))
			ret = simple_rmdir(d_inode(parent), dentry);
		else
			simple_unlink(d_inode(parent), dentry);
		if (!ret)
			d_delete(dentry);
		dput(dentry);
	}
	return ret;
}

/**
 * debugfs_remove - removes a file or directory from the debugfs filesystem
 * @dentry: a pointer to a the dentry of the file or directory to be
 *          removed.  If this parameter is NULL or an error value, nothing
 *          will be done.
 *
 * This function removes a file or directory in debugfs that was previously
 * created with a call to another debugfs function (like
 * debugfs_create_file() or variants thereof.)
 *
 * This function is required to be called in order for the file to be
 * removed, no automatic cleanup of files will happen when a module is
 * removed, you are responsible here.
 */
void debugfs_remove(struct dentry *dentry)
{
	struct dentry *parent;
	int ret;

	if (IS_ERR_OR_NULL(dentry))
		return;

	parent = dentry->d_parent;
	inode_lock(d_inode(parent));
	ret = __debugfs_remove(dentry, parent);
	inode_unlock(d_inode(parent));
	if (!ret)
		simple_release_fs(&debugfs_mount, &debugfs_mount_count);

	synchronize_srcu(&debugfs_srcu);
}
EXPORT_SYMBOL_GPL(debugfs_remove);

/**
 * debugfs_remove_recursive - recursively removes a directory
 * @dentry: a pointer to a the dentry of the directory to be removed.  If this
 *          parameter is NULL or an error value, nothing will be done.
 *
 * This function recursively removes a directory tree in debugfs that
 * was previously created with a call to another debugfs function
 * (like debugfs_create_file() or variants thereof.)
 *
 * This function is required to be called in order for the file to be
 * removed, no automatic cleanup of files will happen when a module is
 * removed, you are responsible here.
 */
void debugfs_remove_recursive(struct dentry *dentry)
{
	struct dentry *child, *parent;

	if (IS_ERR_OR_NULL(dentry))
		return;

	parent = dentry;
 down:
	inode_lock(d_inode(parent));
 loop:
	/*
	 * The parent->d_subdirs is protected by the d_lock. Outside that
	 * lock, the child can be unlinked and set to be freed which can
	 * use the d_u.d_child as the rcu head and corrupt this list.
	 */
	spin_lock(&parent->d_lock);
	list_for_each_entry(child, &parent->d_subdirs, d_child) {
		if (!simple_positive(child))
			continue;

		/* perhaps simple_empty(child) makes more sense */
		if (!list_empty(&child->d_subdirs)) {
			spin_unlock(&parent->d_lock);
			inode_unlock(d_inode(parent));
			parent = child;
			goto down;
		}

		spin_unlock(&parent->d_lock);

		if (!__debugfs_remove(child, parent))
			simple_release_fs(&debugfs_mount, &debugfs_mount_count);

		/*
		 * The parent->d_lock protects agaist child from unlinking
		 * from d_subdirs. When releasing the parent->d_lock we can
		 * no longer trust that the next pointer is valid.
		 * Restart the loop. We'll skip this one with the
		 * simple_positive() check.
		 */
		goto loop;
	}
	spin_unlock(&parent->d_lock);

	inode_unlock(d_inode(parent));
	child = parent;
	parent = parent->d_parent;
	inode_lock(d_inode(parent));

	if (child != dentry)
		/* go up */
		goto loop;

	if (!__debugfs_remove(child, parent))
		simple_release_fs(&debugfs_mount, &debugfs_mount_count);
	inode_unlock(d_inode(parent));

	synchronize_srcu(&debugfs_srcu);
}
EXPORT_SYMBOL_GPL(debugfs_remove_recursive);

/**
 * debugfs_rename - rename a file/directory in the debugfs filesystem
 * @old_dir: a pointer to the parent dentry for the renamed object. This
 *          should be a directory dentry.
 * @old_dentry: dentry of an object to be renamed.
 * @new_dir: a pointer to the parent dentry where the object should be
 *          moved. This should be a directory dentry.
 * @new_name: a pointer to a string containing the target name.
 *
 * This function renames a file/directory in debugfs.  The target must not
 * exist for rename to succeed.
 *
 * This function will return a pointer to old_dentry (which is updated to
 * reflect renaming) if it succeeds. If an error occurs, %NULL will be
 * returned.
 *
 * If debugfs is not enabled in the kernel, the value -%ENODEV will be
 * returned.
 */
struct dentry *debugfs_rename(struct dentry *old_dir, struct dentry *old_dentry,
		struct dentry *new_dir, const char *new_name)
{
	int error;
	struct dentry *dentry = NULL, *trap;
	struct name_snapshot old_name;

	trap = lock_rename(new_dir, old_dir);
	/* Source or destination directories don't exist? */
	if (d_really_is_negative(old_dir) || d_really_is_negative(new_dir))
		goto exit;
	/* Source does not exist, cyclic rename, or mountpoint? */
	if (d_really_is_negative(old_dentry) || old_dentry == trap ||
	    d_mountpoint(old_dentry))
		goto exit;
	dentry = lookup_one_len(new_name, new_dir, strlen(new_name));
	/* Lookup failed, cyclic rename or target exists? */
	if (IS_ERR(dentry) || dentry == trap || d_really_is_positive(dentry))
		goto exit;

	take_dentry_name_snapshot(&old_name, old_dentry);

	error = simple_rename(d_inode(old_dir), old_dentry, d_inode(new_dir),
			      dentry, 0);
	if (error) {
		release_dentry_name_snapshot(&old_name);
		goto exit;
	}
	d_move(old_dentry, dentry);
<<<<<<< HEAD
	fsnotify_move(d_inode(old_dir), d_inode(new_dir), old_name.name,
=======
	fsnotify_move(old_dir, new_dir, old_name,
>>>>>>> a42265e5
		d_is_dir(old_dentry),
		NULL, old_dentry);
	release_dentry_name_snapshot(&old_name);
	unlock_rename(new_dir, old_dir);
	dput(dentry);
	return old_dentry;
exit:
	if (dentry && !IS_ERR(dentry))
		dput(dentry);
	unlock_rename(new_dir, old_dir);
	return NULL;
}
EXPORT_SYMBOL_GPL(debugfs_rename);

/**
 * debugfs_initialized - Tells whether debugfs has been registered
 */
bool debugfs_initialized(void)
{
	return debugfs_registered;
}
EXPORT_SYMBOL_GPL(debugfs_initialized);

static int __init debugfs_init(void)
{
	int retval;

	retval = sysfs_create_mount_point(kernel_kobj, "debug");
	if (retval)
		return retval;

	retval = register_filesystem(&debug_fs_type);
	if (retval)
		sysfs_remove_mount_point(kernel_kobj, "debug");
	else
		debugfs_registered = true;

	return retval;
}
core_initcall(debugfs_init);
<|MERGE_RESOLUTION|>--- conflicted
+++ resolved
@@ -788,11 +788,7 @@
 		goto exit;
 	}
 	d_move(old_dentry, dentry);
-<<<<<<< HEAD
-	fsnotify_move(d_inode(old_dir), d_inode(new_dir), old_name.name,
-=======
-	fsnotify_move(old_dir, new_dir, old_name,
->>>>>>> a42265e5
+	fsnotify_move(old_dir, new_dir, old_name.name,
 		d_is_dir(old_dentry),
 		NULL, old_dentry);
 	release_dentry_name_snapshot(&old_name);
