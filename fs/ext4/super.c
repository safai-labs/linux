/*
 *  linux/fs/ext4/super.c
 *
 * Copyright (C) 1992, 1993, 1994, 1995
 * Remy Card (card@masi.ibp.fr)
 * Laboratoire MASI - Institut Blaise Pascal
 * Universite Pierre et Marie Curie (Paris VI)
 *
 *  from
 *
 *  linux/fs/minix/inode.c
 *
 *  Copyright (C) 1991, 1992  Linus Torvalds
 *
 *  Big-endian to little-endian byte-swapping/bitmaps by
 *        David S. Miller (davem@caip.rutgers.edu), 1995
 *
 * Copyright (C) 2008-2010 CTERA Networks
 * Added snapshot support, Amir Goldstein <amir73il@users.sf.net>, 2008
 */

#include <linux/module.h>
#include <linux/string.h>
#include <linux/fs.h>
#include <linux/time.h>
#include <linux/vmalloc.h>
#include <linux/jbd2.h>
#include <linux/slab.h>
#include <linux/init.h>
#include <linux/blkdev.h>
#include <linux/parser.h>
#include <linux/buffer_head.h>
#include <linux/exportfs.h>
#include <linux/vfs.h>
#include <linux/random.h>
#include <linux/mount.h>
#include <linux/namei.h>
#include <linux/quotaops.h>
#include <linux/seq_file.h>
#include <linux/proc_fs.h>
#include <linux/ctype.h>
#include <linux/log2.h>
#include <linux/crc16.h>
#include <asm/uaccess.h>

#include <linux/kthread.h>
#include <linux/freezer.h>

#include "ext4.h"
#include "ext4_jbd2.h"
#include "xattr.h"
#include "acl.h"
#include "mballoc.h"
#include "snapshot.h"

#define CREATE_TRACE_POINTS
#include <trace/events/ext4.h>

static struct proc_dir_entry *ext4_proc_root;
static struct kset *ext4_kset;
struct ext4_lazy_init *ext4_li_info;
struct mutex ext4_li_mtx;
struct ext4_features *ext4_feat;

static int ext4_load_journal(struct super_block *, struct ext4_super_block *,
			     unsigned long journal_devnum);
static int ext4_commit_super(struct super_block *sb, int sync);
static void ext4_mark_recovery_complete(struct super_block *sb,
					struct ext4_super_block *es);
static void ext4_clear_journal_err(struct super_block *sb,
				   struct ext4_super_block *es);
static int ext4_sync_fs(struct super_block *sb, int wait);
static const char *ext4_decode_error(struct super_block *sb, int errno,
				     char nbuf[16]);
static int ext4_remount(struct super_block *sb, int *flags, char *data);
static int ext4_statfs(struct dentry *dentry, struct kstatfs *buf);
static int ext4_unfreeze(struct super_block *sb);
static void ext4_write_super(struct super_block *sb);
static int ext4_freeze(struct super_block *sb);
static struct dentry *ext4_mount(struct file_system_type *fs_type, int flags,
		       const char *dev_name, void *data);
static int ext4_feature_set_ok(struct super_block *sb, int readonly);
static void ext4_destroy_lazyinit_thread(void);
static void ext4_unregister_li_request(struct super_block *sb);
static void ext4_clear_request_list(void);

#if !defined(CONFIG_EXT3_FS) && !defined(CONFIG_EXT3_FS_MODULE) && defined(CONFIG_EXT4_USE_FOR_EXT23)
static struct file_system_type ext3_fs_type = {
	.owner		= THIS_MODULE,
	.name		= "ext3",
	.mount		= ext4_mount,
	.kill_sb	= kill_block_super,
	.fs_flags	= FS_REQUIRES_DEV,
};
#define IS_EXT3_SB(sb) ((sb)->s_bdev->bd_holder == &ext3_fs_type)
#else
#define IS_EXT3_SB(sb) (0)
#endif

ext4_fsblk_t ext4_block_bitmap(struct super_block *sb,
			       struct ext4_group_desc *bg)
{
	return le32_to_cpu(bg->bg_block_bitmap_lo) |
		(EXT4_DESC_SIZE(sb) >= EXT4_MIN_DESC_SIZE_64BIT ?
		 (ext4_fsblk_t)le32_to_cpu(bg->bg_block_bitmap_hi) << 32 : 0);
}

ext4_fsblk_t ext4_inode_bitmap(struct super_block *sb,
			       struct ext4_group_desc *bg)
{
	return le32_to_cpu(bg->bg_inode_bitmap_lo) |
		(EXT4_DESC_SIZE(sb) >= EXT4_MIN_DESC_SIZE_64BIT ?
		 (ext4_fsblk_t)le32_to_cpu(bg->bg_inode_bitmap_hi) << 32 : 0);
}

ext4_fsblk_t ext4_inode_table(struct super_block *sb,
			      struct ext4_group_desc *bg)
{
	return le32_to_cpu(bg->bg_inode_table_lo) |
		(EXT4_DESC_SIZE(sb) >= EXT4_MIN_DESC_SIZE_64BIT ?
		 (ext4_fsblk_t)le32_to_cpu(bg->bg_inode_table_hi) << 32 : 0);
}

__u32 ext4_free_blks_count(struct super_block *sb,
			      struct ext4_group_desc *bg)
{
	return le16_to_cpu(bg->bg_free_blocks_count_lo) |
		(EXT4_DESC_SIZE(sb) >= EXT4_MIN_DESC_SIZE_64BIT ?
		 (__u32)le16_to_cpu(bg->bg_free_blocks_count_hi) << 16 : 0);
}

__u32 ext4_free_inodes_count(struct super_block *sb,
			      struct ext4_group_desc *bg)
{
	return le16_to_cpu(bg->bg_free_inodes_count_lo) |
		(EXT4_DESC_SIZE(sb) >= EXT4_MIN_DESC_SIZE_64BIT ?
		 (__u32)le16_to_cpu(bg->bg_free_inodes_count_hi) << 16 : 0);
}

__u32 ext4_used_dirs_count(struct super_block *sb,
			      struct ext4_group_desc *bg)
{
	return le16_to_cpu(bg->bg_used_dirs_count_lo) |
		(EXT4_DESC_SIZE(sb) >= EXT4_MIN_DESC_SIZE_64BIT ?
		 (__u32)le16_to_cpu(bg->bg_used_dirs_count_hi) << 16 : 0);
}

__u32 ext4_itable_unused_count(struct super_block *sb,
			      struct ext4_group_desc *bg)
{
	return le16_to_cpu(bg->bg_itable_unused_lo) |
		(EXT4_DESC_SIZE(sb) >= EXT4_MIN_DESC_SIZE_64BIT ?
		 (__u32)le16_to_cpu(bg->bg_itable_unused_hi) << 16 : 0);
}

void ext4_block_bitmap_set(struct super_block *sb,
			   struct ext4_group_desc *bg, ext4_fsblk_t blk)
{
	bg->bg_block_bitmap_lo = cpu_to_le32((u32)blk);
	if (EXT4_DESC_SIZE(sb) >= EXT4_MIN_DESC_SIZE_64BIT)
		bg->bg_block_bitmap_hi = cpu_to_le32(blk >> 32);
}

void ext4_inode_bitmap_set(struct super_block *sb,
			   struct ext4_group_desc *bg, ext4_fsblk_t blk)
{
	bg->bg_inode_bitmap_lo  = cpu_to_le32((u32)blk);
	if (EXT4_DESC_SIZE(sb) >= EXT4_MIN_DESC_SIZE_64BIT)
		bg->bg_inode_bitmap_hi = cpu_to_le32(blk >> 32);
}

void ext4_inode_table_set(struct super_block *sb,
			  struct ext4_group_desc *bg, ext4_fsblk_t blk)
{
	bg->bg_inode_table_lo = cpu_to_le32((u32)blk);
	if (EXT4_DESC_SIZE(sb) >= EXT4_MIN_DESC_SIZE_64BIT)
		bg->bg_inode_table_hi = cpu_to_le32(blk >> 32);
}

void ext4_free_blks_set(struct super_block *sb,
			  struct ext4_group_desc *bg, __u32 count)
{
	bg->bg_free_blocks_count_lo = cpu_to_le16((__u16)count);
	if (EXT4_DESC_SIZE(sb) >= EXT4_MIN_DESC_SIZE_64BIT)
		bg->bg_free_blocks_count_hi = cpu_to_le16(count >> 16);
}

void ext4_free_inodes_set(struct super_block *sb,
			  struct ext4_group_desc *bg, __u32 count)
{
	bg->bg_free_inodes_count_lo = cpu_to_le16((__u16)count);
	if (EXT4_DESC_SIZE(sb) >= EXT4_MIN_DESC_SIZE_64BIT)
		bg->bg_free_inodes_count_hi = cpu_to_le16(count >> 16);
}

void ext4_used_dirs_set(struct super_block *sb,
			  struct ext4_group_desc *bg, __u32 count)
{
	bg->bg_used_dirs_count_lo = cpu_to_le16((__u16)count);
	if (EXT4_DESC_SIZE(sb) >= EXT4_MIN_DESC_SIZE_64BIT)
		bg->bg_used_dirs_count_hi = cpu_to_le16(count >> 16);
}

void ext4_itable_unused_set(struct super_block *sb,
			  struct ext4_group_desc *bg, __u32 count)
{
	bg->bg_itable_unused_lo = cpu_to_le16((__u16)count);
	if (EXT4_DESC_SIZE(sb) >= EXT4_MIN_DESC_SIZE_64BIT)
		bg->bg_itable_unused_hi = cpu_to_le16(count >> 16);
}


/* Just increment the non-pointer handle value */
static handle_t *ext4_get_nojournal(void)
{
	handle_t *handle = current->journal_info;
	unsigned long ref_cnt = (unsigned long)handle;

	BUG_ON(ref_cnt >= EXT4_NOJOURNAL_MAX_REF_COUNT);

	ref_cnt++;
	handle = (handle_t *)ref_cnt;

	current->journal_info = handle;
	return handle;
}


/* Decrement the non-pointer handle value */
static void ext4_put_nojournal(handle_t *handle)
{
	unsigned long ref_cnt = (unsigned long)handle;

	BUG_ON(ref_cnt == 0);

	ref_cnt--;
	handle = (handle_t *)ref_cnt;

	current->journal_info = handle;
}

/*
 * Wrappers for jbd2_journal_start/end.
 *
 * The only special thing we need to do here is to make sure that all
 * journal_end calls result in the superblock being marked dirty, so
 * that sync() will call the filesystem's write_super callback if
 * appropriate.
 */
#ifdef CONFIG_EXT4_FS_SNAPSHOT_JOURNAL_CREDITS
handle_t *__ext4_journal_start(const char *where,
		struct super_block *sb, int nblocks)
{
	ext4_handle_t *handle;
#else
handle_t *ext4_journal_start_sb(struct super_block *sb, int nblocks)
{
#endif
	journal_t *journal;

	if (sb->s_flags & MS_RDONLY)
		return ERR_PTR(-EROFS);

	vfs_check_frozen(sb, SB_FREEZE_TRANS);
	/* Special case here: if the journal has aborted behind our
	 * backs (eg. EIO in the commit thread), then we still need to
	 * take the FS itself readonly cleanly. */
	journal = EXT4_SB(sb)->s_journal;
	if (journal) {
		if (is_journal_aborted(journal)) {
			ext4_abort(sb, "Detected aborted journal");
			return ERR_PTR(-EROFS);
		}
#ifdef CONFIG_EXT4_FS_SNAPSHOT_JOURNAL_CREDITS
		/* sanity test for standalone module */
		if (sizeof(ext4_handle_t) != sizeof(handle_t))
			return ERR_PTR(-EINVAL);

		handle = (ext4_handle_t *)jbd2_journal_start(journal,
				EXT4_SNAPSHOT_START_TRANS_BLOCKS(nblocks));
		if (!IS_ERR(handle)) {
			if (handle->h_ref == 1) {
				handle->h_base_credits = nblocks;
				handle->h_user_credits = nblocks;
			}
			ext4_journal_trace(SNAP_WARN, where, handle, nblocks);
		}
		return (handle_t *)handle;
#else

		return jbd2_journal_start(journal, nblocks);
#endif
	}
	return ext4_get_nojournal();
}

/*
 * The only special thing we need to do here is to make sure that all
 * jbd2_journal_stop calls result in the superblock being marked dirty, so
 * that sync() will call the filesystem's write_super callback if
 * appropriate.
 */
int __ext4_journal_stop(const char *where, unsigned int line, handle_t *handle)
{
	struct super_block *sb;
	int err;
	int rc;

#ifdef CONFIG_EXT4_FS_SNAPSHOT_JOURNAL_TRACE
	ext4_journal_trace(SNAP_WARN, where, handle, 0);

#endif
	if (!ext4_handle_valid(handle)) {
		ext4_put_nojournal(handle);
		return 0;
	}
	sb = handle->h_transaction->t_journal->j_private;
	err = handle->h_err;
	rc = jbd2_journal_stop(handle);

	if (!err)
		err = rc;
	if (err)
		__ext4_std_error(sb, where, line, err);
	return err;
}

#ifdef CONFIG_EXT4_FS_SNAPSHOT_JOURNAL_ERROR
/* record error messages after journal super block */
static void ext4_record_journal_err(struct super_block *sb, const char*where,
		const char *function, const char *fmt, va_list args)
{
#define MSGLEN 256
	journal_t *journal = EXT4_SB(sb)->s_journal;
	char *buf;
	unsigned long offset;
	int len;
	if (!journal)
		return;

	buf = (char *)journal->j_superblock;
	offset = (unsigned long)buf % sb->s_blocksize;
	buf += sizeof(journal_superblock_t);
	offset += sizeof(journal_superblock_t);

	/* seek to end of message buffer */
	while (offset < sb->s_blocksize && *buf) {
		buf += MSGLEN;
		offset += MSGLEN;
	}

	if (offset+MSGLEN > sb->s_blocksize)
		/* no space left in message buffer */
		return;

	len = snprintf(buf, MSGLEN, "%s: %s: ", where, function);
	len += vsnprintf(buf+len, MSGLEN-len, fmt, args);
}

static void ext4_record_journal_errstr(struct super_block *sb,
		const char *where, const char *function, ...)
{
	va_list args;

	va_start(args, function);
	ext4_record_journal_err(sb, where, function, "%s\n", args);
	va_end(args);
}

#endif

void ext4_journal_abort_handle(const char *caller, unsigned int line,
			       const char *err_fn, struct buffer_head *bh,
			       handle_t *handle, int err)
{
#ifdef CONFIG_EXT4_FS_SNAPSHOT_JOURNAL_ERROR
	struct super_block *sb = handle->h_transaction->t_journal->j_private;
#endif
	char nbuf[16];
	const char *errstr = ext4_decode_error(NULL, err, nbuf);

	BUG_ON(!ext4_handle_valid(handle));

	if (bh)
		BUFFER_TRACE(bh, "abort");

	if (!handle->h_err)
		handle->h_err = err;

	if (is_handle_aborted(handle))
		return;

	printk(KERN_ERR "%s:%d: aborting transaction: %s in %s\n",
	       caller, line, errstr, err_fn);

#ifdef CONFIG_EXT4_FS_SNAPSHOT_JOURNAL_ERROR
	/* record error message in journal super block */
	ext4_record_journal_errstr(sb, caller, err_fn, errstr);
#endif
	jbd2_journal_abort_handle(handle);
}

static void __save_error_info(struct super_block *sb, const char *func,
			    unsigned int line)
{
	struct ext4_super_block *es = EXT4_SB(sb)->s_es;

	EXT4_SB(sb)->s_mount_state |= EXT4_ERROR_FS;
	es->s_state |= cpu_to_le16(EXT4_ERROR_FS);
	es->s_last_error_time = cpu_to_le32(get_seconds());
	strncpy(es->s_last_error_func, func, sizeof(es->s_last_error_func));
	es->s_last_error_line = cpu_to_le32(line);
	if (!es->s_first_error_time) {
		es->s_first_error_time = es->s_last_error_time;
		strncpy(es->s_first_error_func, func,
			sizeof(es->s_first_error_func));
		es->s_first_error_line = cpu_to_le32(line);
		es->s_first_error_ino = es->s_last_error_ino;
		es->s_first_error_block = es->s_last_error_block;
	}
	/*
	 * Start the daily error reporting function if it hasn't been
	 * started already
	 */
	if (!es->s_error_count)
		mod_timer(&EXT4_SB(sb)->s_err_report, jiffies + 24*60*60*HZ);
	es->s_error_count = cpu_to_le32(le32_to_cpu(es->s_error_count) + 1);
}

static void save_error_info(struct super_block *sb, const char *func,
			    unsigned int line)
{
	__save_error_info(sb, func, line);
	ext4_commit_super(sb, 1);
}


/* Deal with the reporting of failure conditions on a filesystem such as
 * inconsistencies detected or read IO failures.
 *
 * On ext2, we can store the error state of the filesystem in the
 * superblock.  That is not possible on ext4, because we may have other
 * write ordering constraints on the superblock which prevent us from
 * writing it out straight away; and given that the journal is about to
 * be aborted, we can't rely on the current, or future, transactions to
 * write out the superblock safely.
 *
 * We'll just use the jbd2_journal_abort() error code to record an error in
 * the journal instead.  On recovery, the journal will complain about
 * that error until we've noted it down and cleared it.
 */

static void ext4_handle_error(struct super_block *sb)
{
	if (sb->s_flags & MS_RDONLY)
		return;

	if (!test_opt(sb, ERRORS_CONT)) {
		journal_t *journal = EXT4_SB(sb)->s_journal;

		EXT4_SB(sb)->s_mount_flags |= EXT4_MF_FS_ABORTED;
		if (journal)
			jbd2_journal_abort(journal, -EIO);
	}
	if (test_opt(sb, ERRORS_RO)) {
		ext4_msg(sb, KERN_CRIT, "Remounting filesystem read-only");
		sb->s_flags |= MS_RDONLY;
	}
	if (test_opt(sb, ERRORS_PANIC))
		panic("EXT4-fs (device %s): panic forced after error\n",
			sb->s_id);
}

void __ext4_error(struct super_block *sb, const char *function,
		  unsigned int line, const char *fmt, ...)
{
	struct va_format vaf;
	va_list args;

	va_start(args, fmt);
<<<<<<< HEAD
	printk(KERN_CRIT "EXT4-fs error (device %s): %s:%d: comm %s: ",
	       sb->s_id, function, line, current->comm);
	vprintk(fmt, args);
	printk("\n");
#ifdef CONFIG_EXT4_FS_SNAPSHOT_JOURNAL_ERROR
	va_end(args);

	/* record error message in journal super block */
	va_start(args, fmt);
	ext4_record_journal_err(sb, __func__, function, fmt, args);
#endif
=======
	vaf.fmt = fmt;
	vaf.va = &args;
	printk(KERN_CRIT "EXT4-fs error (device %s): %s:%d: comm %s: %pV\n",
	       sb->s_id, function, line, current->comm, &vaf);
>>>>>>> 521cb40b
	va_end(args);

	ext4_handle_error(sb);
}

void ext4_error_inode(struct inode *inode, const char *function,
		      unsigned int line, ext4_fsblk_t block,
		      const char *fmt, ...)
{
	va_list args;
	struct va_format vaf;
	struct ext4_super_block *es = EXT4_SB(inode->i_sb)->s_es;

	es->s_last_error_ino = cpu_to_le32(inode->i_ino);
	es->s_last_error_block = cpu_to_le64(block);
	save_error_info(inode->i_sb, function, line);
	va_start(args, fmt);
	vaf.fmt = fmt;
	vaf.va = &args;
	printk(KERN_CRIT "EXT4-fs error (device %s): %s:%d: inode #%lu: ",
	       inode->i_sb->s_id, function, line, inode->i_ino);
	if (block)
<<<<<<< HEAD
		printk("block %llu: ", block);
	printk("comm %s: ", current->comm);
	vprintk(fmt, args);
	printk("\n");
#ifdef CONFIG_EXT4_FS_SNAPSHOT_JOURNAL_ERROR
	va_end(args);

	/* record error message in journal super block */
	va_start(args, fmt);
	ext4_record_journal_err(inode->i_sb, __func__, function, fmt, args);
#endif
=======
		printk(KERN_CONT "block %llu: ", block);
	printk(KERN_CONT "comm %s: %pV\n", current->comm, &vaf);
>>>>>>> 521cb40b
	va_end(args);

	ext4_handle_error(inode->i_sb);
}

void ext4_error_file(struct file *file, const char *function,
		     unsigned int line, ext4_fsblk_t block,
		     const char *fmt, ...)
{
	va_list args;
	struct va_format vaf;
	struct ext4_super_block *es;
	struct inode *inode = file->f_dentry->d_inode;
	char pathname[80], *path;

	es = EXT4_SB(inode->i_sb)->s_es;
	es->s_last_error_ino = cpu_to_le32(inode->i_ino);
	save_error_info(inode->i_sb, function, line);
	path = d_path(&(file->f_path), pathname, sizeof(pathname));
	if (IS_ERR(path))
		path = "(unknown)";
	printk(KERN_CRIT
<<<<<<< HEAD
	       "EXT4-fs error (device %s): %s:%d: inode #%lu "
	       "(comm %s path %s): ",
	       inode->i_sb->s_id, function, line, inode->i_ino,
	       current->comm, path);
	vprintk(fmt, args);
	printk("\n");
#ifdef CONFIG_EXT4_FS_SNAPSHOT_JOURNAL_ERROR
	va_end(args);

	/* record error message in journal super block */
	va_start(args, fmt);
	ext4_record_journal_err(inode->i_sb, __func__, function, fmt, args);
#endif
=======
	       "EXT4-fs error (device %s): %s:%d: inode #%lu: ",
	       inode->i_sb->s_id, function, line, inode->i_ino);
	if (block)
		printk(KERN_CONT "block %llu: ", block);
	va_start(args, fmt);
	vaf.fmt = fmt;
	vaf.va = &args;
	printk(KERN_CONT "comm %s: path %s: %pV\n", current->comm, path, &vaf);
>>>>>>> 521cb40b
	va_end(args);

	ext4_handle_error(inode->i_sb);
}

static const char *ext4_decode_error(struct super_block *sb, int errno,
				     char nbuf[16])
{
	char *errstr = NULL;
#ifdef CONFIG_EXT4_FS_SNAPSHOT_JOURNAL_ERROR
	handle_t *handle = journal_current_handle();
#endif

	switch (errno) {
	case -EIO:
		errstr = "IO failure";
		break;
	case -ENOMEM:
		errstr = "Out of memory";
		break;
	case -EROFS:
		if (!sb || (EXT4_SB(sb)->s_journal &&
			    EXT4_SB(sb)->s_journal->j_flags & JBD2_ABORT))
			errstr = "Journal has aborted";
		else
			errstr = "Readonly filesystem";
#ifdef CONFIG_EXT4_FS_SNAPSHOT_JOURNAL_ERROR
		if (!handle || handle->h_err != -ENOSPC)
			break;
		/* fall through */
	case -ENOSPC:
		errstr = "Snapshot out of disk space";
#endif
		break;
	default:
		/* If the caller passed in an extra buffer for unknown
		 * errors, textualise them now.  Else we just return
		 * NULL. */
		if (nbuf) {
			/* Check for truncated error codes... */
			if (snprintf(nbuf, 16, "error %d", -errno) >= 0)
				errstr = nbuf;
		}
		break;
	}

	return errstr;
}

/* __ext4_std_error decodes expected errors from journaling functions
 * automatically and invokes the appropriate error response.  */

void __ext4_std_error(struct super_block *sb, const char *function,
		      unsigned int line, int errno)
{
	char nbuf[16];
	const char *errstr;

	/* Special case: if the error is EROFS, and we're not already
	 * inside a transaction, then there's really no point in logging
	 * an error. */
	if (errno == -EROFS && journal_current_handle() == NULL &&
	    (sb->s_flags & MS_RDONLY))
		return;

	errstr = ext4_decode_error(sb, errno, nbuf);
	printk(KERN_CRIT "EXT4-fs error (device %s) in %s:%d: %s\n",
	       sb->s_id, function, line, errstr);
	save_error_info(sb, function, line);

#ifdef CONFIG_EXT4_FS_SNAPSHOT_JOURNAL_ERROR
	/* record error message in journal super block */
	ext4_record_journal_errstr(sb, __func__, function, errstr);

#endif
	ext4_handle_error(sb);
}

/*
 * ext4_abort is a much stronger failure handler than ext4_error.  The
 * abort function may be used to deal with unrecoverable failures such
 * as journal IO errors or ENOMEM at a critical moment in log management.
 *
 * We unconditionally force the filesystem into an ABORT|READONLY state,
 * unless the error response on the fs has been set to panic in which
 * case we take the easy way out and panic immediately.
 */

void __ext4_abort(struct super_block *sb, const char *function,
		unsigned int line, const char *fmt, ...)
{
	va_list args;

	save_error_info(sb, function, line);
	va_start(args, fmt);
	printk(KERN_CRIT "EXT4-fs error (device %s): %s:%d: ", sb->s_id,
	       function, line);
	vprintk(fmt, args);
	printk("\n");
#ifdef CONFIG_EXT4_FS_SNAPSHOT_JOURNAL_ERROR
	va_end(args);

	/* record error message in journal super block */
	va_start(args, fmt);
	ext4_record_journal_err(sb, __func__, function, fmt, args);
#endif
	va_end(args);

	if ((sb->s_flags & MS_RDONLY) == 0) {
		ext4_msg(sb, KERN_CRIT, "Remounting filesystem read-only");
		sb->s_flags |= MS_RDONLY;
		EXT4_SB(sb)->s_mount_flags |= EXT4_MF_FS_ABORTED;
		if (EXT4_SB(sb)->s_journal)
			jbd2_journal_abort(EXT4_SB(sb)->s_journal, -EIO);
		save_error_info(sb, function, line);
	}
	if (test_opt(sb, ERRORS_PANIC))
		panic("EXT4-fs panic from previous error\n");
}

void ext4_msg(struct super_block *sb, const char *prefix, const char *fmt, ...)
{
	struct va_format vaf;
	va_list args;

	va_start(args, fmt);
	vaf.fmt = fmt;
	vaf.va = &args;
	printk("%sEXT4-fs (%s): %pV\n", prefix, sb->s_id, &vaf);
	va_end(args);
}

void __ext4_warning(struct super_block *sb, const char *function,
		    unsigned int line, const char *fmt, ...)
{
	struct va_format vaf;
	va_list args;

	va_start(args, fmt);
	vaf.fmt = fmt;
	vaf.va = &args;
	printk(KERN_WARNING "EXT4-fs warning (device %s): %s:%d: %pV\n",
	       sb->s_id, function, line, &vaf);
	va_end(args);
}

void __ext4_grp_locked_error(const char *function, unsigned int line,
			     struct super_block *sb, ext4_group_t grp,
			     unsigned long ino, ext4_fsblk_t block,
			     const char *fmt, ...)
__releases(bitlock)
__acquires(bitlock)
{
	struct va_format vaf;
	va_list args;
	struct ext4_super_block *es = EXT4_SB(sb)->s_es;

	es->s_last_error_ino = cpu_to_le32(ino);
	es->s_last_error_block = cpu_to_le64(block);
	__save_error_info(sb, function, line);

	va_start(args, fmt);

	vaf.fmt = fmt;
	vaf.va = &args;
	printk(KERN_CRIT "EXT4-fs error (device %s): %s:%d: group %u",
	       sb->s_id, function, line, grp);
	if (ino)
		printk(KERN_CONT "inode %lu: ", ino);
	if (block)
<<<<<<< HEAD
		printk("block %llu:", (unsigned long long) block);
	vprintk(fmt, args);
	printk("\n");
#ifdef CONFIG_EXT4_FS_SNAPSHOT_JOURNAL_ERROR
	va_end(args);

	/* record error message in journal super block */
	va_start(args, fmt);
	ext4_record_journal_err(sb, __func__, function, fmt, args);
#endif
=======
		printk(KERN_CONT "block %llu:", (unsigned long long) block);
	printk(KERN_CONT "%pV\n", &vaf);
>>>>>>> 521cb40b
	va_end(args);

	if (test_opt(sb, ERRORS_CONT)) {
		ext4_commit_super(sb, 0);
		return;
	}

	ext4_unlock_group(sb, grp);
	ext4_handle_error(sb);
	/*
	 * We only get here in the ERRORS_RO case; relocking the group
	 * may be dangerous, but nothing bad will happen since the
	 * filesystem will have already been marked read/only and the
	 * journal has been aborted.  We return 1 as a hint to callers
	 * who might what to use the return value from
	 * ext4_grp_locked_error() to distinguish beween the
	 * ERRORS_CONT and ERRORS_RO case, and perhaps return more
	 * aggressively from the ext4 function in question, with a
	 * more appropriate error code.
	 */
	ext4_lock_group(sb, grp);
	return;
}

void ext4_update_dynamic_rev(struct super_block *sb)
{
	struct ext4_super_block *es = EXT4_SB(sb)->s_es;

	if (le32_to_cpu(es->s_rev_level) > EXT4_GOOD_OLD_REV)
		return;

	ext4_warning(sb,
		     "updating to rev %d because of new feature flag, "
		     "running e2fsck is recommended",
		     EXT4_DYNAMIC_REV);

	es->s_first_ino = cpu_to_le32(EXT4_GOOD_OLD_FIRST_INO);
	es->s_inode_size = cpu_to_le16(EXT4_GOOD_OLD_INODE_SIZE);
	es->s_rev_level = cpu_to_le32(EXT4_DYNAMIC_REV);
	/* leave es->s_feature_*compat flags alone */
	/* es->s_uuid will be set by e2fsck if empty */

	/*
	 * The rest of the superblock fields should be zero, and if not it
	 * means they are likely already in use, so leave them alone.  We
	 * can leave it up to e2fsck to clean up any inconsistencies there.
	 */
}

/*
 * Open the external journal device
 */
static struct block_device *ext4_blkdev_get(dev_t dev, struct super_block *sb)
{
	struct block_device *bdev;
	char b[BDEVNAME_SIZE];

	bdev = blkdev_get_by_dev(dev, FMODE_READ|FMODE_WRITE|FMODE_EXCL, sb);
	if (IS_ERR(bdev))
		goto fail;
	return bdev;

fail:
	ext4_msg(sb, KERN_ERR, "failed to open journal device %s: %ld",
			__bdevname(dev, b), PTR_ERR(bdev));
	return NULL;
}

/*
 * Release the journal device
 */
static int ext4_blkdev_put(struct block_device *bdev)
{
	return blkdev_put(bdev, FMODE_READ|FMODE_WRITE|FMODE_EXCL);
}

static int ext4_blkdev_remove(struct ext4_sb_info *sbi)
{
	struct block_device *bdev;
	int ret = -ENODEV;

	bdev = sbi->journal_bdev;
	if (bdev) {
		ret = ext4_blkdev_put(bdev);
		sbi->journal_bdev = NULL;
	}
	return ret;
}

static inline struct inode *orphan_list_entry(struct list_head *l)
{
	return &list_entry(l, struct ext4_inode_info, i_orphan)->vfs_inode;
}

static void dump_orphan_list(struct super_block *sb, struct ext4_sb_info *sbi)
{
	struct list_head *l;

	ext4_msg(sb, KERN_ERR, "sb orphan head is %d",
		 le32_to_cpu(sbi->s_es->s_last_orphan));

	printk(KERN_ERR "sb_info orphan list:\n");
	list_for_each(l, &sbi->s_orphan) {
		struct inode *inode = orphan_list_entry(l);
		printk(KERN_ERR "  "
		       "inode %s:%lu at %p: mode %o, nlink %d, next %d\n",
		       inode->i_sb->s_id, inode->i_ino, inode,
		       inode->i_mode, inode->i_nlink,
		       NEXT_ORPHAN(inode));
	}
}

static void ext4_put_super(struct super_block *sb)
{
	struct ext4_sb_info *sbi = EXT4_SB(sb);
	struct ext4_super_block *es = sbi->s_es;
	int i, err;

	ext4_unregister_li_request(sb);
	dquot_disable(sb, -1, DQUOT_USAGE_ENABLED | DQUOT_LIMITS_ENABLED);

	flush_workqueue(sbi->dio_unwritten_wq);
	destroy_workqueue(sbi->dio_unwritten_wq);

	lock_super(sb);

#ifdef CONFIG_EXT4_FS_SNAPSHOT
	ext4_snapshot_destroy(sb);

#endif
	if (sb->s_dirt)
		ext4_commit_super(sb, 1);

	if (sbi->s_journal) {
		err = jbd2_journal_destroy(sbi->s_journal);
		sbi->s_journal = NULL;
		if (err < 0)
			ext4_abort(sb, "Couldn't clean up the journal");
	}

	del_timer(&sbi->s_err_report);
	ext4_release_system_zone(sb);
	ext4_mb_release(sb);
	ext4_ext_release(sb);
	ext4_xattr_put_super(sb);

	if (!(sb->s_flags & MS_RDONLY)) {
		EXT4_CLEAR_INCOMPAT_FEATURE(sb, EXT4_FEATURE_INCOMPAT_RECOVER);
		es->s_state = cpu_to_le16(sbi->s_mount_state);
		ext4_commit_super(sb, 1);
	}
	if (sbi->s_proc) {
		remove_proc_entry(sb->s_id, ext4_proc_root);
	}
	kobject_del(&sbi->s_kobj);

	for (i = 0; i < sbi->s_gdb_count; i++)
		brelse(sbi->s_group_desc[i]);
	kfree(sbi->s_group_desc);
	if (is_vmalloc_addr(sbi->s_flex_groups))
		vfree(sbi->s_flex_groups);
	else
		kfree(sbi->s_flex_groups);
	percpu_counter_destroy(&sbi->s_freeblocks_counter);
	percpu_counter_destroy(&sbi->s_freeinodes_counter);
	percpu_counter_destroy(&sbi->s_dirs_counter);
	percpu_counter_destroy(&sbi->s_dirtyblocks_counter);
	brelse(sbi->s_sbh);
#ifdef CONFIG_QUOTA
	for (i = 0; i < MAXQUOTAS; i++)
		kfree(sbi->s_qf_names[i]);
#endif

	/* Debugging code just in case the in-memory inode orphan list
	 * isn't empty.  The on-disk one can be non-empty if we've
	 * detected an error and taken the fs readonly, but the
	 * in-memory list had better be clean by this point. */
	if (!list_empty(&sbi->s_orphan))
		dump_orphan_list(sb, sbi);
	J_ASSERT(list_empty(&sbi->s_orphan));

	invalidate_bdev(sb->s_bdev);
	if (sbi->journal_bdev && sbi->journal_bdev != sb->s_bdev) {
		/*
		 * Invalidate the journal device's buffers.  We don't want them
		 * floating about in memory - the physical journal device may
		 * hotswapped, and it breaks the `ro-after' testing code.
		 */
		sync_blockdev(sbi->journal_bdev);
		invalidate_bdev(sbi->journal_bdev);
		ext4_blkdev_remove(sbi);
	}
	sb->s_fs_info = NULL;
	/*
	 * Now that we are completely done shutting down the
	 * superblock, we need to actually destroy the kobject.
	 */
	unlock_super(sb);
	kobject_put(&sbi->s_kobj);
	wait_for_completion(&sbi->s_kobj_unregister);
	kfree(sbi->s_blockgroup_lock);
	kfree(sbi);
}

static struct kmem_cache *ext4_inode_cachep;

/*
 * Called inside transaction, so use GFP_NOFS
 */
static struct inode *ext4_alloc_inode(struct super_block *sb)
{
	struct ext4_inode_info *ei;

	ei = kmem_cache_alloc(ext4_inode_cachep, GFP_NOFS);
	if (!ei)
		return NULL;

	ei->vfs_inode.i_version = 1;
	ei->vfs_inode.i_data.writeback_index = 0;
	memset(&ei->i_cached_extent, 0, sizeof(struct ext4_ext_cache));
	INIT_LIST_HEAD(&ei->i_prealloc_list);
	spin_lock_init(&ei->i_prealloc_lock);
	ei->i_reserved_data_blocks = 0;
	ei->i_reserved_meta_blocks = 0;
	ei->i_allocated_meta_blocks = 0;
	ei->i_da_metadata_calc_len = 0;
	spin_lock_init(&(ei->i_block_reservation_lock));
#ifdef CONFIG_QUOTA
	ei->i_reserved_quota = 0;
#endif
	ei->jinode = NULL;
	INIT_LIST_HEAD(&ei->i_completed_io_list);
	spin_lock_init(&ei->i_completed_io_lock);
	ei->cur_aio_dio = NULL;
	ei->i_sync_tid = 0;
	ei->i_datasync_tid = 0;
	atomic_set(&ei->i_ioend_count, 0);
	atomic_set(&ei->i_aiodio_unwritten, 0);

	return &ei->vfs_inode;
}

static int ext4_drop_inode(struct inode *inode)
{
	int drop = generic_drop_inode(inode);

	trace_ext4_drop_inode(inode, drop);
	return drop;
}

static void ext4_i_callback(struct rcu_head *head)
{
	struct inode *inode = container_of(head, struct inode, i_rcu);
	INIT_LIST_HEAD(&inode->i_dentry);
	kmem_cache_free(ext4_inode_cachep, EXT4_I(inode));
}

static void ext4_destroy_inode(struct inode *inode)
{
	ext4_ioend_wait(inode);
	if (!list_empty(&(EXT4_I(inode)->i_orphan))) {
		ext4_msg(inode->i_sb, KERN_ERR,
			 "Inode %lu (%p): orphan list check failed!",
			 inode->i_ino, EXT4_I(inode));
		print_hex_dump(KERN_INFO, "", DUMP_PREFIX_ADDRESS, 16, 4,
				EXT4_I(inode), sizeof(struct ext4_inode_info),
				true);
		dump_stack();
	}
	call_rcu(&inode->i_rcu, ext4_i_callback);
}

static void init_once(void *foo)
{
	struct ext4_inode_info *ei = (struct ext4_inode_info *) foo;

	INIT_LIST_HEAD(&ei->i_orphan);
#ifdef CONFIG_EXT4_FS_XATTR
	init_rwsem(&ei->xattr_sem);
#endif
	init_rwsem(&ei->i_data_sem);
	inode_init_once(&ei->vfs_inode);
}

static int init_inodecache(void)
{
	ext4_inode_cachep = kmem_cache_create("ext4_inode_cache",
					     sizeof(struct ext4_inode_info),
					     0, (SLAB_RECLAIM_ACCOUNT|
						SLAB_MEM_SPREAD),
					     init_once);
	if (ext4_inode_cachep == NULL)
		return -ENOMEM;
	return 0;
}

static void destroy_inodecache(void)
{
	kmem_cache_destroy(ext4_inode_cachep);
}

void ext4_clear_inode(struct inode *inode)
{
	invalidate_inode_buffers(inode);
	end_writeback(inode);
	dquot_drop(inode);
	ext4_discard_preallocations(inode);
	if (EXT4_I(inode)->jinode) {
		jbd2_journal_release_jbd_inode(EXT4_JOURNAL(inode),
					       EXT4_I(inode)->jinode);
		jbd2_free_inode(EXT4_I(inode)->jinode);
		EXT4_I(inode)->jinode = NULL;
	}
}

static inline void ext4_show_quota_options(struct seq_file *seq,
					   struct super_block *sb)
{
#if defined(CONFIG_QUOTA)
	struct ext4_sb_info *sbi = EXT4_SB(sb);

	if (sbi->s_jquota_fmt) {
		char *fmtname = "";

		switch (sbi->s_jquota_fmt) {
		case QFMT_VFS_OLD:
			fmtname = "vfsold";
			break;
		case QFMT_VFS_V0:
			fmtname = "vfsv0";
			break;
		case QFMT_VFS_V1:
			fmtname = "vfsv1";
			break;
		}
		seq_printf(seq, ",jqfmt=%s", fmtname);
	}

	if (sbi->s_qf_names[USRQUOTA])
		seq_printf(seq, ",usrjquota=%s", sbi->s_qf_names[USRQUOTA]);

	if (sbi->s_qf_names[GRPQUOTA])
		seq_printf(seq, ",grpjquota=%s", sbi->s_qf_names[GRPQUOTA]);

	if (test_opt(sb, USRQUOTA))
		seq_puts(seq, ",usrquota");

	if (test_opt(sb, GRPQUOTA))
		seq_puts(seq, ",grpquota");
#endif
}

/*
 * Show an option if
 *  - it's set to a non-default value OR
 *  - if the per-sb default is different from the global default
 */
static int ext4_show_options(struct seq_file *seq, struct vfsmount *vfs)
{
	int def_errors;
	unsigned long def_mount_opts;
	struct super_block *sb = vfs->mnt_sb;
	struct ext4_sb_info *sbi = EXT4_SB(sb);
	struct ext4_super_block *es = sbi->s_es;

	def_mount_opts = le32_to_cpu(es->s_default_mount_opts);
	def_errors     = le16_to_cpu(es->s_errors);

	if (sbi->s_sb_block != 1)
		seq_printf(seq, ",sb=%llu", sbi->s_sb_block);
	if (test_opt(sb, MINIX_DF))
		seq_puts(seq, ",minixdf");
	if (test_opt(sb, GRPID) && !(def_mount_opts & EXT4_DEFM_BSDGROUPS))
		seq_puts(seq, ",grpid");
	if (!test_opt(sb, GRPID) && (def_mount_opts & EXT4_DEFM_BSDGROUPS))
		seq_puts(seq, ",nogrpid");
	if (sbi->s_resuid != EXT4_DEF_RESUID ||
	    le16_to_cpu(es->s_def_resuid) != EXT4_DEF_RESUID) {
		seq_printf(seq, ",resuid=%u", sbi->s_resuid);
	}
	if (sbi->s_resgid != EXT4_DEF_RESGID ||
	    le16_to_cpu(es->s_def_resgid) != EXT4_DEF_RESGID) {
		seq_printf(seq, ",resgid=%u", sbi->s_resgid);
	}
	if (test_opt(sb, ERRORS_RO)) {
		if (def_errors == EXT4_ERRORS_PANIC ||
		    def_errors == EXT4_ERRORS_CONTINUE) {
			seq_puts(seq, ",errors=remount-ro");
		}
	}
	if (test_opt(sb, ERRORS_CONT) && def_errors != EXT4_ERRORS_CONTINUE)
		seq_puts(seq, ",errors=continue");
	if (test_opt(sb, ERRORS_PANIC) && def_errors != EXT4_ERRORS_PANIC)
		seq_puts(seq, ",errors=panic");
	if (test_opt(sb, NO_UID32) && !(def_mount_opts & EXT4_DEFM_UID16))
		seq_puts(seq, ",nouid32");
	if (test_opt(sb, DEBUG) && !(def_mount_opts & EXT4_DEFM_DEBUG))
		seq_puts(seq, ",debug");
	if (test_opt(sb, OLDALLOC))
		seq_puts(seq, ",oldalloc");
#ifdef CONFIG_EXT4_FS_XATTR
	if (test_opt(sb, XATTR_USER) &&
		!(def_mount_opts & EXT4_DEFM_XATTR_USER))
		seq_puts(seq, ",user_xattr");
	if (!test_opt(sb, XATTR_USER) &&
	    (def_mount_opts & EXT4_DEFM_XATTR_USER)) {
		seq_puts(seq, ",nouser_xattr");
	}
#endif
#ifdef CONFIG_EXT4_FS_POSIX_ACL
	if (test_opt(sb, POSIX_ACL) && !(def_mount_opts & EXT4_DEFM_ACL))
		seq_puts(seq, ",acl");
	if (!test_opt(sb, POSIX_ACL) && (def_mount_opts & EXT4_DEFM_ACL))
		seq_puts(seq, ",noacl");
#endif
	if (sbi->s_commit_interval != JBD2_DEFAULT_MAX_COMMIT_AGE*HZ) {
		seq_printf(seq, ",commit=%u",
			   (unsigned) (sbi->s_commit_interval / HZ));
	}
	if (sbi->s_min_batch_time != EXT4_DEF_MIN_BATCH_TIME) {
		seq_printf(seq, ",min_batch_time=%u",
			   (unsigned) sbi->s_min_batch_time);
	}
	if (sbi->s_max_batch_time != EXT4_DEF_MAX_BATCH_TIME) {
		seq_printf(seq, ",max_batch_time=%u",
			   (unsigned) sbi->s_min_batch_time);
	}

	/*
	 * We're changing the default of barrier mount option, so
	 * let's always display its mount state so it's clear what its
	 * status is.
	 */
	seq_puts(seq, ",barrier=");
	seq_puts(seq, test_opt(sb, BARRIER) ? "1" : "0");
	if (test_opt(sb, JOURNAL_ASYNC_COMMIT))
		seq_puts(seq, ",journal_async_commit");
	else if (test_opt(sb, JOURNAL_CHECKSUM))
		seq_puts(seq, ",journal_checksum");
	if (test_opt(sb, I_VERSION))
		seq_puts(seq, ",i_version");
	if (!test_opt(sb, DELALLOC) &&
	    !(def_mount_opts & EXT4_DEFM_NODELALLOC))
		seq_puts(seq, ",nodelalloc");

	if (test_opt(sb, MBLK_IO_SUBMIT))
		seq_puts(seq, ",mblk_io_submit");
	if (sbi->s_stripe)
		seq_printf(seq, ",stripe=%lu", sbi->s_stripe);
	/*
	 * journal mode get enabled in different ways
	 * So just print the value even if we didn't specify it
	 */
	if (test_opt(sb, DATA_FLAGS) == EXT4_MOUNT_JOURNAL_DATA)
		seq_puts(seq, ",data=journal");
	else if (test_opt(sb, DATA_FLAGS) == EXT4_MOUNT_ORDERED_DATA)
		seq_puts(seq, ",data=ordered");
	else if (test_opt(sb, DATA_FLAGS) == EXT4_MOUNT_WRITEBACK_DATA)
		seq_puts(seq, ",data=writeback");

	if (sbi->s_inode_readahead_blks != EXT4_DEF_INODE_READAHEAD_BLKS)
		seq_printf(seq, ",inode_readahead_blks=%u",
			   sbi->s_inode_readahead_blks);

	if (test_opt(sb, DATA_ERR_ABORT))
		seq_puts(seq, ",data_err=abort");

	if (test_opt(sb, NO_AUTO_DA_ALLOC))
		seq_puts(seq, ",noauto_da_alloc");

	if (test_opt(sb, DISCARD) && !(def_mount_opts & EXT4_DEFM_DISCARD))
		seq_puts(seq, ",discard");

	if (test_opt(sb, NOLOAD))
		seq_puts(seq, ",norecovery");

	if (test_opt(sb, DIOREAD_NOLOCK))
		seq_puts(seq, ",dioread_nolock");

	if (test_opt(sb, BLOCK_VALIDITY) &&
	    !(def_mount_opts & EXT4_DEFM_BLOCK_VALIDITY))
		seq_puts(seq, ",block_validity");

	if (!test_opt(sb, INIT_INODE_TABLE))
		seq_puts(seq, ",noinit_inode_table");
	else if (sbi->s_li_wait_mult)
		seq_printf(seq, ",init_inode_table=%u",
			   (unsigned) sbi->s_li_wait_mult);

	ext4_show_quota_options(seq, sb);

	return 0;
}

static struct inode *ext4_nfs_get_inode(struct super_block *sb,
					u64 ino, u32 generation)
{
	struct inode *inode;

	if (ino < EXT4_FIRST_INO(sb) && ino != EXT4_ROOT_INO)
		return ERR_PTR(-ESTALE);
	if (ino > le32_to_cpu(EXT4_SB(sb)->s_es->s_inodes_count))
		return ERR_PTR(-ESTALE);

	/* iget isn't really right if the inode is currently unallocated!!
	 *
	 * ext4_read_inode will return a bad_inode if the inode had been
	 * deleted, so we should be safe.
	 *
	 * Currently we don't know the generation for parent directory, so
	 * a generation of 0 means "accept any"
	 */
	inode = ext4_iget(sb, ino);
	if (IS_ERR(inode))
		return ERR_CAST(inode);
	if (generation && inode->i_generation != generation) {
		iput(inode);
		return ERR_PTR(-ESTALE);
	}

	return inode;
}

static struct dentry *ext4_fh_to_dentry(struct super_block *sb, struct fid *fid,
					int fh_len, int fh_type)
{
	return generic_fh_to_dentry(sb, fid, fh_len, fh_type,
				    ext4_nfs_get_inode);
}

static struct dentry *ext4_fh_to_parent(struct super_block *sb, struct fid *fid,
					int fh_len, int fh_type)
{
	return generic_fh_to_parent(sb, fid, fh_len, fh_type,
				    ext4_nfs_get_inode);
}

/*
 * Try to release metadata pages (indirect blocks, directories) which are
 * mapped via the block device.  Since these pages could have journal heads
 * which would prevent try_to_free_buffers() from freeing them, we must use
 * jbd2 layer's try_to_free_buffers() function to release them.
 */
static int bdev_try_to_free_page(struct super_block *sb, struct page *page,
				 gfp_t wait)
{
	journal_t *journal = EXT4_SB(sb)->s_journal;

	WARN_ON(PageChecked(page));
	if (!page_has_buffers(page))
		return 0;
	if (journal)
		return jbd2_journal_try_to_free_buffers(journal, page,
							wait & ~__GFP_WAIT);
	return try_to_free_buffers(page);
}

#ifdef CONFIG_QUOTA
#define QTYPE2NAME(t) ((t) == USRQUOTA ? "user" : "group")
#define QTYPE2MOPT(on, t) ((t) == USRQUOTA?((on)##USRJQUOTA):((on)##GRPJQUOTA))

static int ext4_write_dquot(struct dquot *dquot);
static int ext4_acquire_dquot(struct dquot *dquot);
static int ext4_release_dquot(struct dquot *dquot);
static int ext4_mark_dquot_dirty(struct dquot *dquot);
static int ext4_write_info(struct super_block *sb, int type);
static int ext4_quota_on(struct super_block *sb, int type, int format_id,
			 struct path *path);
static int ext4_quota_off(struct super_block *sb, int type);
static int ext4_quota_on_mount(struct super_block *sb, int type);
static ssize_t ext4_quota_read(struct super_block *sb, int type, char *data,
			       size_t len, loff_t off);
static ssize_t ext4_quota_write(struct super_block *sb, int type,
				const char *data, size_t len, loff_t off);

static const struct dquot_operations ext4_quota_operations = {
#ifdef CONFIG_QUOTA
	.get_reserved_space = ext4_get_reserved_space,
#endif
	.write_dquot	= ext4_write_dquot,
	.acquire_dquot	= ext4_acquire_dquot,
	.release_dquot	= ext4_release_dquot,
	.mark_dirty	= ext4_mark_dquot_dirty,
	.write_info	= ext4_write_info,
	.alloc_dquot	= dquot_alloc,
	.destroy_dquot	= dquot_destroy,
};

static const struct quotactl_ops ext4_qctl_operations = {
	.quota_on	= ext4_quota_on,
	.quota_off	= ext4_quota_off,
	.quota_sync	= dquot_quota_sync,
	.get_info	= dquot_get_dqinfo,
	.set_info	= dquot_set_dqinfo,
	.get_dqblk	= dquot_get_dqblk,
	.set_dqblk	= dquot_set_dqblk
};
#endif

static const struct super_operations ext4_sops = {
	.alloc_inode	= ext4_alloc_inode,
	.destroy_inode	= ext4_destroy_inode,
	.write_inode	= ext4_write_inode,
	.dirty_inode	= ext4_dirty_inode,
	.drop_inode	= ext4_drop_inode,
	.evict_inode	= ext4_evict_inode,
	.put_super	= ext4_put_super,
	.sync_fs	= ext4_sync_fs,
	.freeze_fs	= ext4_freeze,
	.unfreeze_fs	= ext4_unfreeze,
	.statfs		= ext4_statfs,
	.remount_fs	= ext4_remount,
	.show_options	= ext4_show_options,
#ifdef CONFIG_QUOTA
	.quota_read	= ext4_quota_read,
	.quota_write	= ext4_quota_write,
#endif
	.bdev_try_to_free_page = bdev_try_to_free_page,
};

static const struct super_operations ext4_nojournal_sops = {
	.alloc_inode	= ext4_alloc_inode,
	.destroy_inode	= ext4_destroy_inode,
	.write_inode	= ext4_write_inode,
	.dirty_inode	= ext4_dirty_inode,
	.drop_inode	= ext4_drop_inode,
	.evict_inode	= ext4_evict_inode,
	.write_super	= ext4_write_super,
	.put_super	= ext4_put_super,
	.statfs		= ext4_statfs,
	.remount_fs	= ext4_remount,
	.show_options	= ext4_show_options,
#ifdef CONFIG_QUOTA
	.quota_read	= ext4_quota_read,
	.quota_write	= ext4_quota_write,
#endif
	.bdev_try_to_free_page = bdev_try_to_free_page,
};

static const struct export_operations ext4_export_ops = {
	.fh_to_dentry = ext4_fh_to_dentry,
	.fh_to_parent = ext4_fh_to_parent,
	.get_parent = ext4_get_parent,
};

enum {
	Opt_bsd_df, Opt_minix_df, Opt_grpid, Opt_nogrpid,
	Opt_resgid, Opt_resuid, Opt_sb, Opt_err_cont, Opt_err_panic, Opt_err_ro,
	Opt_nouid32, Opt_debug, Opt_oldalloc, Opt_orlov,
	Opt_user_xattr, Opt_nouser_xattr, Opt_acl, Opt_noacl,
	Opt_auto_da_alloc, Opt_noauto_da_alloc, Opt_noload, Opt_nobh, Opt_bh,
	Opt_commit, Opt_min_batch_time, Opt_max_batch_time,
	Opt_journal_update, Opt_journal_dev,
	Opt_journal_checksum, Opt_journal_async_commit,
	Opt_abort, Opt_data_journal, Opt_data_ordered, Opt_data_writeback,
	Opt_data_err_abort, Opt_data_err_ignore,
	Opt_usrjquota, Opt_grpjquota, Opt_offusrjquota, Opt_offgrpjquota,
	Opt_jqfmt_vfsold, Opt_jqfmt_vfsv0, Opt_jqfmt_vfsv1, Opt_quota,
	Opt_noquota, Opt_ignore, Opt_barrier, Opt_nobarrier, Opt_err,
	Opt_resize, Opt_usrquota, Opt_grpquota, Opt_i_version,
	Opt_stripe, Opt_delalloc, Opt_nodelalloc, Opt_mblk_io_submit,
	Opt_nomblk_io_submit, Opt_block_validity, Opt_noblock_validity,
	Opt_inode_readahead_blks, Opt_journal_ioprio,
	Opt_dioread_nolock, Opt_dioread_lock,
	Opt_discard, Opt_nodiscard,
	Opt_init_inode_table, Opt_noinit_inode_table,
};

static const match_table_t tokens = {
	{Opt_bsd_df, "bsddf"},
	{Opt_minix_df, "minixdf"},
	{Opt_grpid, "grpid"},
	{Opt_grpid, "bsdgroups"},
	{Opt_nogrpid, "nogrpid"},
	{Opt_nogrpid, "sysvgroups"},
	{Opt_resgid, "resgid=%u"},
	{Opt_resuid, "resuid=%u"},
	{Opt_sb, "sb=%u"},
	{Opt_err_cont, "errors=continue"},
	{Opt_err_panic, "errors=panic"},
	{Opt_err_ro, "errors=remount-ro"},
	{Opt_nouid32, "nouid32"},
	{Opt_debug, "debug"},
	{Opt_oldalloc, "oldalloc"},
	{Opt_orlov, "orlov"},
	{Opt_user_xattr, "user_xattr"},
	{Opt_nouser_xattr, "nouser_xattr"},
	{Opt_acl, "acl"},
	{Opt_noacl, "noacl"},
	{Opt_noload, "noload"},
	{Opt_noload, "norecovery"},
	{Opt_nobh, "nobh"},
	{Opt_bh, "bh"},
	{Opt_commit, "commit=%u"},
	{Opt_min_batch_time, "min_batch_time=%u"},
	{Opt_max_batch_time, "max_batch_time=%u"},
	{Opt_journal_update, "journal=update"},
	{Opt_journal_dev, "journal_dev=%u"},
	{Opt_journal_checksum, "journal_checksum"},
	{Opt_journal_async_commit, "journal_async_commit"},
	{Opt_abort, "abort"},
	{Opt_data_journal, "data=journal"},
	{Opt_data_ordered, "data=ordered"},
	{Opt_data_writeback, "data=writeback"},
	{Opt_data_err_abort, "data_err=abort"},
	{Opt_data_err_ignore, "data_err=ignore"},
	{Opt_offusrjquota, "usrjquota="},
	{Opt_usrjquota, "usrjquota=%s"},
	{Opt_offgrpjquota, "grpjquota="},
	{Opt_grpjquota, "grpjquota=%s"},
	{Opt_jqfmt_vfsold, "jqfmt=vfsold"},
	{Opt_jqfmt_vfsv0, "jqfmt=vfsv0"},
	{Opt_jqfmt_vfsv1, "jqfmt=vfsv1"},
	{Opt_grpquota, "grpquota"},
	{Opt_noquota, "noquota"},
	{Opt_quota, "quota"},
	{Opt_usrquota, "usrquota"},
	{Opt_barrier, "barrier=%u"},
	{Opt_barrier, "barrier"},
	{Opt_nobarrier, "nobarrier"},
	{Opt_i_version, "i_version"},
	{Opt_stripe, "stripe=%u"},
	{Opt_resize, "resize"},
	{Opt_delalloc, "delalloc"},
	{Opt_nodelalloc, "nodelalloc"},
	{Opt_mblk_io_submit, "mblk_io_submit"},
	{Opt_nomblk_io_submit, "nomblk_io_submit"},
	{Opt_block_validity, "block_validity"},
	{Opt_noblock_validity, "noblock_validity"},
	{Opt_inode_readahead_blks, "inode_readahead_blks=%u"},
	{Opt_journal_ioprio, "journal_ioprio=%u"},
	{Opt_auto_da_alloc, "auto_da_alloc=%u"},
	{Opt_auto_da_alloc, "auto_da_alloc"},
	{Opt_noauto_da_alloc, "noauto_da_alloc"},
	{Opt_dioread_nolock, "dioread_nolock"},
	{Opt_dioread_lock, "dioread_lock"},
	{Opt_discard, "discard"},
	{Opt_nodiscard, "nodiscard"},
	{Opt_init_inode_table, "init_itable=%u"},
	{Opt_init_inode_table, "init_itable"},
	{Opt_noinit_inode_table, "noinit_itable"},
	{Opt_err, NULL},
};

static ext4_fsblk_t get_sb_block(void **data)
{
	ext4_fsblk_t	sb_block;
	char		*options = (char *) *data;

	if (!options || strncmp(options, "sb=", 3) != 0)
		return 1;	/* Default location */

	options += 3;
	/* TODO: use simple_strtoll with >32bit ext4 */
	sb_block = simple_strtoul(options, &options, 0);
	if (*options && *options != ',') {
		printk(KERN_ERR "EXT4-fs: Invalid sb specification: %s\n",
		       (char *) *data);
		return 1;
	}
	if (*options == ',')
		options++;
	*data = (void *) options;

	return sb_block;
}

#define DEFAULT_JOURNAL_IOPRIO (IOPRIO_PRIO_VALUE(IOPRIO_CLASS_BE, 3))
static char deprecated_msg[] = "Mount option \"%s\" will be removed by %s\n"
	"Contact linux-ext4@vger.kernel.org if you think we should keep it.\n";

#ifdef CONFIG_QUOTA
static int set_qf_name(struct super_block *sb, int qtype, substring_t *args)
{
	struct ext4_sb_info *sbi = EXT4_SB(sb);
	char *qname;

	if (sb_any_quota_loaded(sb) &&
		!sbi->s_qf_names[qtype]) {
		ext4_msg(sb, KERN_ERR,
			"Cannot change journaled "
			"quota options when quota turned on");
		return 0;
	}
	qname = match_strdup(args);
	if (!qname) {
		ext4_msg(sb, KERN_ERR,
			"Not enough memory for storing quotafile name");
		return 0;
	}
	if (sbi->s_qf_names[qtype] &&
		strcmp(sbi->s_qf_names[qtype], qname)) {
		ext4_msg(sb, KERN_ERR,
			"%s quota file already specified", QTYPE2NAME(qtype));
		kfree(qname);
		return 0;
	}
	sbi->s_qf_names[qtype] = qname;
	if (strchr(sbi->s_qf_names[qtype], '/')) {
		ext4_msg(sb, KERN_ERR,
			"quotafile must be on filesystem root");
		kfree(sbi->s_qf_names[qtype]);
		sbi->s_qf_names[qtype] = NULL;
		return 0;
	}
	set_opt(sb, QUOTA);
	return 1;
}

static int clear_qf_name(struct super_block *sb, int qtype)
{

	struct ext4_sb_info *sbi = EXT4_SB(sb);

	if (sb_any_quota_loaded(sb) &&
		sbi->s_qf_names[qtype]) {
		ext4_msg(sb, KERN_ERR, "Cannot change journaled quota options"
			" when quota turned on");
		return 0;
	}
	/*
	 * The space will be released later when all options are confirmed
	 * to be correct
	 */
	sbi->s_qf_names[qtype] = NULL;
	return 1;
}
#endif

static int parse_options(char *options, struct super_block *sb,
			 unsigned long *journal_devnum,
			 unsigned int *journal_ioprio,
			 ext4_fsblk_t *n_blocks_count, int is_remount)
{
	struct ext4_sb_info *sbi = EXT4_SB(sb);
	char *p;
	substring_t args[MAX_OPT_ARGS];
	int data_opt = 0;
	int option;
#ifdef CONFIG_QUOTA
	int qfmt;
#endif

	if (!options)
		return 1;

	while ((p = strsep(&options, ",")) != NULL) {
		int token;
		if (!*p)
			continue;

		/*
		 * Initialize args struct so we know whether arg was
		 * found; some options take optional arguments.
		 */
		args[0].to = args[0].from = 0;
		token = match_token(p, tokens, args);
		switch (token) {
		case Opt_bsd_df:
			ext4_msg(sb, KERN_WARNING, deprecated_msg, p, "2.6.38");
			clear_opt(sb, MINIX_DF);
			break;
		case Opt_minix_df:
			ext4_msg(sb, KERN_WARNING, deprecated_msg, p, "2.6.38");
			set_opt(sb, MINIX_DF);

			break;
		case Opt_grpid:
			ext4_msg(sb, KERN_WARNING, deprecated_msg, p, "2.6.38");
			set_opt(sb, GRPID);

			break;
		case Opt_nogrpid:
			ext4_msg(sb, KERN_WARNING, deprecated_msg, p, "2.6.38");
			clear_opt(sb, GRPID);

			break;
		case Opt_resuid:
			if (match_int(&args[0], &option))
				return 0;
			sbi->s_resuid = option;
			break;
		case Opt_resgid:
			if (match_int(&args[0], &option))
				return 0;
			sbi->s_resgid = option;
			break;
		case Opt_sb:
			/* handled by get_sb_block() instead of here */
			/* *sb_block = match_int(&args[0]); */
			break;
		case Opt_err_panic:
			clear_opt(sb, ERRORS_CONT);
			clear_opt(sb, ERRORS_RO);
			set_opt(sb, ERRORS_PANIC);
			break;
		case Opt_err_ro:
			clear_opt(sb, ERRORS_CONT);
			clear_opt(sb, ERRORS_PANIC);
			set_opt(sb, ERRORS_RO);
			break;
		case Opt_err_cont:
			clear_opt(sb, ERRORS_RO);
			clear_opt(sb, ERRORS_PANIC);
			set_opt(sb, ERRORS_CONT);
			break;
		case Opt_nouid32:
			set_opt(sb, NO_UID32);
			break;
		case Opt_debug:
			set_opt(sb, DEBUG);
			break;
		case Opt_oldalloc:
			set_opt(sb, OLDALLOC);
			break;
		case Opt_orlov:
			clear_opt(sb, OLDALLOC);
			break;
#ifdef CONFIG_EXT4_FS_XATTR
		case Opt_user_xattr:
			set_opt(sb, XATTR_USER);
			break;
		case Opt_nouser_xattr:
			clear_opt(sb, XATTR_USER);
			break;
#else
		case Opt_user_xattr:
		case Opt_nouser_xattr:
			ext4_msg(sb, KERN_ERR, "(no)user_xattr options not supported");
			break;
#endif
#ifdef CONFIG_EXT4_FS_POSIX_ACL
		case Opt_acl:
			set_opt(sb, POSIX_ACL);
			break;
		case Opt_noacl:
			clear_opt(sb, POSIX_ACL);
			break;
#else
		case Opt_acl:
		case Opt_noacl:
			ext4_msg(sb, KERN_ERR, "(no)acl options not supported");
			break;
#endif
		case Opt_journal_update:
			/* @@@ FIXME */
			/* Eventually we will want to be able to create
			   a journal file here.  For now, only allow the
			   user to specify an existing inode to be the
			   journal file. */
			if (is_remount) {
				ext4_msg(sb, KERN_ERR,
					 "Cannot specify journal on remount");
				return 0;
			}
			set_opt(sb, UPDATE_JOURNAL);
			break;
		case Opt_journal_dev:
			if (is_remount) {
				ext4_msg(sb, KERN_ERR,
					"Cannot specify journal on remount");
				return 0;
			}
			if (match_int(&args[0], &option))
				return 0;
			*journal_devnum = option;
			break;
		case Opt_journal_checksum:
			set_opt(sb, JOURNAL_CHECKSUM);
			break;
		case Opt_journal_async_commit:
			set_opt(sb, JOURNAL_ASYNC_COMMIT);
			set_opt(sb, JOURNAL_CHECKSUM);
			break;
		case Opt_noload:
			set_opt(sb, NOLOAD);
			break;
		case Opt_commit:
			if (match_int(&args[0], &option))
				return 0;
			if (option < 0)
				return 0;
			if (option == 0)
				option = JBD2_DEFAULT_MAX_COMMIT_AGE;
			sbi->s_commit_interval = HZ * option;
			break;
		case Opt_max_batch_time:
			if (match_int(&args[0], &option))
				return 0;
			if (option < 0)
				return 0;
			if (option == 0)
				option = EXT4_DEF_MAX_BATCH_TIME;
			sbi->s_max_batch_time = option;
			break;
		case Opt_min_batch_time:
			if (match_int(&args[0], &option))
				return 0;
			if (option < 0)
				return 0;
			sbi->s_min_batch_time = option;
			break;
		case Opt_data_journal:
			data_opt = EXT4_MOUNT_JOURNAL_DATA;
			goto datacheck;
		case Opt_data_ordered:
			data_opt = EXT4_MOUNT_ORDERED_DATA;
			goto datacheck;
		case Opt_data_writeback:
			data_opt = EXT4_MOUNT_WRITEBACK_DATA;
		datacheck:
			if (is_remount) {
				if (test_opt(sb, DATA_FLAGS) != data_opt) {
					ext4_msg(sb, KERN_ERR,
						"Cannot change data mode on remount");
					return 0;
				}
			} else {
				clear_opt(sb, DATA_FLAGS);
				sbi->s_mount_opt |= data_opt;
			}
			break;
		case Opt_data_err_abort:
			set_opt(sb, DATA_ERR_ABORT);
			break;
		case Opt_data_err_ignore:
			clear_opt(sb, DATA_ERR_ABORT);
			break;
#ifdef CONFIG_QUOTA
		case Opt_usrjquota:
			if (!set_qf_name(sb, USRQUOTA, &args[0]))
				return 0;
			break;
		case Opt_grpjquota:
			if (!set_qf_name(sb, GRPQUOTA, &args[0]))
				return 0;
			break;
		case Opt_offusrjquota:
			if (!clear_qf_name(sb, USRQUOTA))
				return 0;
			break;
		case Opt_offgrpjquota:
			if (!clear_qf_name(sb, GRPQUOTA))
				return 0;
			break;

		case Opt_jqfmt_vfsold:
			qfmt = QFMT_VFS_OLD;
			goto set_qf_format;
		case Opt_jqfmt_vfsv0:
			qfmt = QFMT_VFS_V0;
			goto set_qf_format;
		case Opt_jqfmt_vfsv1:
			qfmt = QFMT_VFS_V1;
set_qf_format:
			if (sb_any_quota_loaded(sb) &&
			    sbi->s_jquota_fmt != qfmt) {
				ext4_msg(sb, KERN_ERR, "Cannot change "
					"journaled quota options when "
					"quota turned on");
				return 0;
			}
			sbi->s_jquota_fmt = qfmt;
			break;
		case Opt_quota:
		case Opt_usrquota:
			set_opt(sb, QUOTA);
			set_opt(sb, USRQUOTA);
			break;
		case Opt_grpquota:
			set_opt(sb, QUOTA);
			set_opt(sb, GRPQUOTA);
			break;
		case Opt_noquota:
			if (sb_any_quota_loaded(sb)) {
				ext4_msg(sb, KERN_ERR, "Cannot change quota "
					"options when quota turned on");
				return 0;
			}
			clear_opt(sb, QUOTA);
			clear_opt(sb, USRQUOTA);
			clear_opt(sb, GRPQUOTA);
			break;
#else
		case Opt_quota:
		case Opt_usrquota:
		case Opt_grpquota:
			ext4_msg(sb, KERN_ERR,
				"quota options not supported");
			break;
		case Opt_usrjquota:
		case Opt_grpjquota:
		case Opt_offusrjquota:
		case Opt_offgrpjquota:
		case Opt_jqfmt_vfsold:
		case Opt_jqfmt_vfsv0:
		case Opt_jqfmt_vfsv1:
			ext4_msg(sb, KERN_ERR,
				"journaled quota options not supported");
			break;
		case Opt_noquota:
			break;
#endif
		case Opt_abort:
			sbi->s_mount_flags |= EXT4_MF_FS_ABORTED;
			break;
		case Opt_nobarrier:
			clear_opt(sb, BARRIER);
			break;
		case Opt_barrier:
			if (args[0].from) {
				if (match_int(&args[0], &option))
					return 0;
			} else
				option = 1;	/* No argument, default to 1 */
			if (option)
				set_opt(sb, BARRIER);
			else
				clear_opt(sb, BARRIER);
			break;
		case Opt_ignore:
			break;
		case Opt_resize:
			if (!is_remount) {
				ext4_msg(sb, KERN_ERR,
					"resize option only available "
					"for remount");
				return 0;
			}
			if (match_int(&args[0], &option) != 0)
				return 0;
			*n_blocks_count = option;
			break;
		case Opt_nobh:
			ext4_msg(sb, KERN_WARNING,
				 "Ignoring deprecated nobh option");
			break;
		case Opt_bh:
			ext4_msg(sb, KERN_WARNING,
				 "Ignoring deprecated bh option");
			break;
		case Opt_i_version:
			set_opt(sb, I_VERSION);
			sb->s_flags |= MS_I_VERSION;
			break;
		case Opt_nodelalloc:
			clear_opt(sb, DELALLOC);
			break;
		case Opt_mblk_io_submit:
			set_opt(sb, MBLK_IO_SUBMIT);
			break;
		case Opt_nomblk_io_submit:
			clear_opt(sb, MBLK_IO_SUBMIT);
			break;
		case Opt_stripe:
			if (match_int(&args[0], &option))
				return 0;
			if (option < 0)
				return 0;
			sbi->s_stripe = option;
			break;
		case Opt_delalloc:
			set_opt(sb, DELALLOC);
			break;
		case Opt_block_validity:
			set_opt(sb, BLOCK_VALIDITY);
			break;
		case Opt_noblock_validity:
			clear_opt(sb, BLOCK_VALIDITY);
			break;
		case Opt_inode_readahead_blks:
			if (match_int(&args[0], &option))
				return 0;
			if (option < 0 || option > (1 << 30))
				return 0;
			if (!is_power_of_2(option)) {
				ext4_msg(sb, KERN_ERR,
					 "EXT4-fs: inode_readahead_blks"
					 " must be a power of 2");
				return 0;
			}
			sbi->s_inode_readahead_blks = option;
			break;
		case Opt_journal_ioprio:
			if (match_int(&args[0], &option))
				return 0;
			if (option < 0 || option > 7)
				break;
			*journal_ioprio = IOPRIO_PRIO_VALUE(IOPRIO_CLASS_BE,
							    option);
			break;
		case Opt_noauto_da_alloc:
			set_opt(sb, NO_AUTO_DA_ALLOC);
			break;
		case Opt_auto_da_alloc:
			if (args[0].from) {
				if (match_int(&args[0], &option))
					return 0;
			} else
				option = 1;	/* No argument, default to 1 */
			if (option)
				clear_opt(sb, NO_AUTO_DA_ALLOC);
			else
				set_opt(sb,NO_AUTO_DA_ALLOC);
			break;
		case Opt_discard:
			set_opt(sb, DISCARD);
			break;
		case Opt_nodiscard:
			clear_opt(sb, DISCARD);
			break;
		case Opt_dioread_nolock:
			set_opt(sb, DIOREAD_NOLOCK);
			break;
		case Opt_dioread_lock:
			clear_opt(sb, DIOREAD_NOLOCK);
			break;
		case Opt_init_inode_table:
			set_opt(sb, INIT_INODE_TABLE);
			if (args[0].from) {
				if (match_int(&args[0], &option))
					return 0;
			} else
				option = EXT4_DEF_LI_WAIT_MULT;
			if (option < 0)
				return 0;
			sbi->s_li_wait_mult = option;
			break;
		case Opt_noinit_inode_table:
			clear_opt(sb, INIT_INODE_TABLE);
			break;
		default:
			ext4_msg(sb, KERN_ERR,
			       "Unrecognized mount option \"%s\" "
			       "or missing value", p);
			return 0;
		}
	}
#ifdef CONFIG_QUOTA
	if (sbi->s_qf_names[USRQUOTA] || sbi->s_qf_names[GRPQUOTA]) {
		if (test_opt(sb, USRQUOTA) && sbi->s_qf_names[USRQUOTA])
			clear_opt(sb, USRQUOTA);

		if (test_opt(sb, GRPQUOTA) && sbi->s_qf_names[GRPQUOTA])
			clear_opt(sb, GRPQUOTA);

		if (test_opt(sb, GRPQUOTA) || test_opt(sb, USRQUOTA)) {
			ext4_msg(sb, KERN_ERR, "old and new quota "
					"format mixing");
			return 0;
		}

		if (!sbi->s_jquota_fmt) {
			ext4_msg(sb, KERN_ERR, "journaled quota format "
					"not specified");
			return 0;
		}
	} else {
		if (sbi->s_jquota_fmt) {
			ext4_msg(sb, KERN_ERR, "journaled quota format "
					"specified with no journaling "
					"enabled");
			return 0;
		}
	}
#endif
	return 1;
}

static int ext4_setup_super(struct super_block *sb, struct ext4_super_block *es,
			    int read_only)
{
	struct ext4_sb_info *sbi = EXT4_SB(sb);
	int res = 0;

	if (le32_to_cpu(es->s_rev_level) > EXT4_MAX_SUPP_REV) {
		ext4_msg(sb, KERN_ERR, "revision level too high, "
			 "forcing read-only mode");
		res = MS_RDONLY;
	}
	if (read_only)
		return res;
	if (!(sbi->s_mount_state & EXT4_VALID_FS))
		ext4_msg(sb, KERN_WARNING, "warning: mounting unchecked fs, "
			 "running e2fsck is recommended");
	else if ((sbi->s_mount_state & EXT4_ERROR_FS))
		ext4_msg(sb, KERN_WARNING,
			 "warning: mounting fs with errors, "
			 "running e2fsck is recommended");
	else if ((__s16) le16_to_cpu(es->s_max_mnt_count) >= 0 &&
		 le16_to_cpu(es->s_mnt_count) >=
		 (unsigned short) (__s16) le16_to_cpu(es->s_max_mnt_count))
		ext4_msg(sb, KERN_WARNING,
			 "warning: maximal mount count reached, "
			 "running e2fsck is recommended");
	else if (le32_to_cpu(es->s_checkinterval) &&
		(le32_to_cpu(es->s_lastcheck) +
			le32_to_cpu(es->s_checkinterval) <= get_seconds()))
		ext4_msg(sb, KERN_WARNING,
			 "warning: checktime reached, "
			 "running e2fsck is recommended");
	if (!sbi->s_journal)
		es->s_state &= cpu_to_le16(~EXT4_VALID_FS);
	if (!(__s16) le16_to_cpu(es->s_max_mnt_count))
		es->s_max_mnt_count = cpu_to_le16(EXT4_DFL_MAX_MNT_COUNT);
	le16_add_cpu(&es->s_mnt_count, 1);
	es->s_mtime = cpu_to_le32(get_seconds());
	ext4_update_dynamic_rev(sb);
	if (sbi->s_journal)
		EXT4_SET_INCOMPAT_FEATURE(sb, EXT4_FEATURE_INCOMPAT_RECOVER);

	ext4_commit_super(sb, 1);
	if (test_opt(sb, DEBUG))
		printk(KERN_INFO "[EXT4 FS bs=%lu, gc=%u, "
				"bpg=%lu, ipg=%lu, mo=%04x, mo2=%04x]\n",
			sb->s_blocksize,
			sbi->s_groups_count,
			EXT4_BLOCKS_PER_GROUP(sb),
			EXT4_INODES_PER_GROUP(sb),
			sbi->s_mount_opt, sbi->s_mount_opt2);

	return res;
}

static int ext4_fill_flex_info(struct super_block *sb)
{
	struct ext4_sb_info *sbi = EXT4_SB(sb);
	struct ext4_group_desc *gdp = NULL;
	ext4_group_t flex_group_count;
	ext4_group_t flex_group;
	int groups_per_flex = 0;
	size_t size;
	int i;

	sbi->s_log_groups_per_flex = sbi->s_es->s_log_groups_per_flex;
	groups_per_flex = 1 << sbi->s_log_groups_per_flex;

	if (groups_per_flex < 2) {
		sbi->s_log_groups_per_flex = 0;
		return 1;
	}

	/* We allocate both existing and potentially added groups */
	flex_group_count = ((sbi->s_groups_count + groups_per_flex - 1) +
			((le16_to_cpu(sbi->s_es->s_reserved_gdt_blocks) + 1) <<
			      EXT4_DESC_PER_BLOCK_BITS(sb))) / groups_per_flex;
	size = flex_group_count * sizeof(struct flex_groups);
	sbi->s_flex_groups = kzalloc(size, GFP_KERNEL);
	if (sbi->s_flex_groups == NULL) {
		sbi->s_flex_groups = vzalloc(size);
		if (sbi->s_flex_groups == NULL) {
			ext4_msg(sb, KERN_ERR,
				 "not enough memory for %u flex groups",
				 flex_group_count);
			goto failed;
		}
	}

	for (i = 0; i < sbi->s_groups_count; i++) {
		gdp = ext4_get_group_desc(sb, i, NULL);

		flex_group = ext4_flex_group(sbi, i);
		atomic_add(ext4_free_inodes_count(sb, gdp),
			   &sbi->s_flex_groups[flex_group].free_inodes);
		atomic_add(ext4_free_blks_count(sb, gdp),
			   &sbi->s_flex_groups[flex_group].free_blocks);
		atomic_add(ext4_used_dirs_count(sb, gdp),
			   &sbi->s_flex_groups[flex_group].used_dirs);
	}

	return 1;
failed:
	return 0;
}

__le16 ext4_group_desc_csum(struct ext4_sb_info *sbi, __u32 block_group,
			    struct ext4_group_desc *gdp)
{
	__u16 crc = 0;

	if (sbi->s_es->s_feature_ro_compat &
	    cpu_to_le32(EXT4_FEATURE_RO_COMPAT_GDT_CSUM)) {
		int offset = offsetof(struct ext4_group_desc, bg_checksum);
		__le32 le_group = cpu_to_le32(block_group);

		crc = crc16(~0, sbi->s_es->s_uuid, sizeof(sbi->s_es->s_uuid));
		crc = crc16(crc, (__u8 *)&le_group, sizeof(le_group));
		crc = crc16(crc, (__u8 *)gdp, offset);
		offset += sizeof(gdp->bg_checksum); /* skip checksum */
		/* for checksum of struct ext4_group_desc do the rest...*/
		if ((sbi->s_es->s_feature_incompat &
		     cpu_to_le32(EXT4_FEATURE_INCOMPAT_64BIT)) &&
		    offset < le16_to_cpu(sbi->s_es->s_desc_size))
			crc = crc16(crc, (__u8 *)gdp + offset,
				    le16_to_cpu(sbi->s_es->s_desc_size) -
					offset);
	}

	return cpu_to_le16(crc);
}

int ext4_group_desc_csum_verify(struct ext4_sb_info *sbi, __u32 block_group,
				struct ext4_group_desc *gdp)
{
	if ((sbi->s_es->s_feature_ro_compat &
	     cpu_to_le32(EXT4_FEATURE_RO_COMPAT_GDT_CSUM)) &&
	    (gdp->bg_checksum != ext4_group_desc_csum(sbi, block_group, gdp)))
		return 0;

	return 1;
}

/* Called at mount-time, super-block is locked */
static int ext4_check_descriptors(struct super_block *sb,
				  ext4_group_t *first_not_zeroed)
{
	struct ext4_sb_info *sbi = EXT4_SB(sb);
	ext4_fsblk_t first_block = le32_to_cpu(sbi->s_es->s_first_data_block);
	ext4_fsblk_t last_block;
	ext4_fsblk_t block_bitmap;
	ext4_fsblk_t inode_bitmap;
	ext4_fsblk_t inode_table;
	int flexbg_flag = 0;
	ext4_group_t i, grp = sbi->s_groups_count;

	if (EXT4_HAS_INCOMPAT_FEATURE(sb, EXT4_FEATURE_INCOMPAT_FLEX_BG))
		flexbg_flag = 1;

	ext4_debug("Checking group descriptors");

	for (i = 0; i < sbi->s_groups_count; i++) {
		struct ext4_group_desc *gdp = ext4_get_group_desc(sb, i, NULL);

		if (i == sbi->s_groups_count - 1 || flexbg_flag)
			last_block = ext4_blocks_count(sbi->s_es) - 1;
		else
			last_block = first_block +
				(EXT4_BLOCKS_PER_GROUP(sb) - 1);

		if ((grp == sbi->s_groups_count) &&
		   !(gdp->bg_flags & cpu_to_le16(EXT4_BG_INODE_ZEROED)))
			grp = i;

		block_bitmap = ext4_block_bitmap(sb, gdp);
		if (block_bitmap < first_block || block_bitmap > last_block) {
			ext4_msg(sb, KERN_ERR, "ext4_check_descriptors: "
			       "Block bitmap for group %u not in group "
			       "(block %llu)!", i, block_bitmap);
			return 0;
		}
		inode_bitmap = ext4_inode_bitmap(sb, gdp);
		if (inode_bitmap < first_block || inode_bitmap > last_block) {
			ext4_msg(sb, KERN_ERR, "ext4_check_descriptors: "
			       "Inode bitmap for group %u not in group "
			       "(block %llu)!", i, inode_bitmap);
			return 0;
		}
		inode_table = ext4_inode_table(sb, gdp);
		if (inode_table < first_block ||
		    inode_table + sbi->s_itb_per_group - 1 > last_block) {
			ext4_msg(sb, KERN_ERR, "ext4_check_descriptors: "
			       "Inode table for group %u not in group "
			       "(block %llu)!", i, inode_table);
			return 0;
		}
		ext4_lock_group(sb, i);
		if (!ext4_group_desc_csum_verify(sbi, i, gdp)) {
			ext4_msg(sb, KERN_ERR, "ext4_check_descriptors: "
				 "Checksum for group %u failed (%u!=%u)",
				 i, le16_to_cpu(ext4_group_desc_csum(sbi, i,
				     gdp)), le16_to_cpu(gdp->bg_checksum));
			if (!(sb->s_flags & MS_RDONLY)) {
				ext4_unlock_group(sb, i);
				return 0;
			}
		}
		ext4_unlock_group(sb, i);
		if (!flexbg_flag)
			first_block += EXT4_BLOCKS_PER_GROUP(sb);
	}
	if (NULL != first_not_zeroed)
		*first_not_zeroed = grp;

	ext4_free_blocks_count_set(sbi->s_es, ext4_count_free_blocks(sb));
	sbi->s_es->s_free_inodes_count =cpu_to_le32(ext4_count_free_inodes(sb));
	return 1;
}

/* ext4_orphan_cleanup() walks a singly-linked list of inodes (starting at
 * the superblock) which were deleted from all directories, but held open by
 * a process at the time of a crash.  We walk the list and try to delete these
 * inodes at recovery time (only with a read-write filesystem).
 *
 * In order to keep the orphan inode chain consistent during traversal (in
 * case of crash during recovery), we link each inode into the superblock
 * orphan list_head and handle it the same way as an inode deletion during
 * normal operation (which journals the operations for us).
 *
 * We only do an iget() and an iput() on each inode, which is very safe if we
 * accidentally point at an in-use or already deleted inode.  The worst that
 * can happen in this case is that we get a "bit already cleared" message from
 * ext4_free_inode().  The only reason we would point at a wrong inode is if
 * e2fsck was run on this filesystem, and it must have already done the orphan
 * inode cleanup for us, so we can safely abort without any further action.
 */
static void ext4_orphan_cleanup(struct super_block *sb,
				struct ext4_super_block *es)
{
	unsigned int s_flags = sb->s_flags;
	int nr_orphans = 0, nr_truncates = 0;
#ifdef CONFIG_QUOTA
	int i;
#endif
	if (!es->s_last_orphan) {
		jbd_debug(4, "no orphan inodes to clean up\n");
		return;
	}

	if (bdev_read_only(sb->s_bdev)) {
		ext4_msg(sb, KERN_ERR, "write access "
			"unavailable, skipping orphan cleanup");
		return;
	}

	/* Check if feature set allows readwrite operations */
	if (!ext4_feature_set_ok(sb, 0)) {
		ext4_msg(sb, KERN_INFO, "Skipping orphan cleanup on readonly-"
			       "compatible fs");
		return;
	}

	if (EXT4_SB(sb)->s_mount_state & EXT4_ERROR_FS) {
		if (es->s_last_orphan)
			jbd_debug(1, "Errors on filesystem, "
				  "clearing orphan list.\n");
		es->s_last_orphan = 0;
		jbd_debug(1, "Skipping orphan recovery on fs with errors.\n");
		return;
	}

	if (s_flags & MS_RDONLY) {
		ext4_msg(sb, KERN_INFO, "orphan cleanup on readonly fs");
		sb->s_flags &= ~MS_RDONLY;
	}
#ifdef CONFIG_QUOTA
	/* Needed for iput() to work correctly and not trash data */
	sb->s_flags |= MS_ACTIVE;
	/* Turn on quotas so that they are updated correctly */
	for (i = 0; i < MAXQUOTAS; i++) {
		if (EXT4_SB(sb)->s_qf_names[i]) {
			int ret = ext4_quota_on_mount(sb, i);
			if (ret < 0)
				ext4_msg(sb, KERN_ERR,
					"Cannot turn on journaled "
					"quota: error %d", ret);
		}
	}
#endif

	while (es->s_last_orphan) {
		struct inode *inode;

		inode = ext4_orphan_get(sb, le32_to_cpu(es->s_last_orphan));
		if (IS_ERR(inode)) {
			es->s_last_orphan = 0;
			break;
		}

		list_add(&EXT4_I(inode)->i_orphan, &EXT4_SB(sb)->s_orphan);
		dquot_initialize(inode);
		if (inode->i_nlink) {
			ext4_msg(sb, KERN_DEBUG,
				"%s: truncating inode %lu to %lld bytes",
				__func__, inode->i_ino, inode->i_size);
			jbd_debug(2, "truncating inode %lu to %lld bytes\n",
				  inode->i_ino, inode->i_size);
			ext4_truncate(inode);
			nr_truncates++;
		} else {
			ext4_msg(sb, KERN_DEBUG,
				"%s: deleting unreferenced inode %lu",
				__func__, inode->i_ino);
			jbd_debug(2, "deleting unreferenced inode %lu\n",
				  inode->i_ino);
			nr_orphans++;
		}
		iput(inode);  /* The delete magic happens here! */
	}

#define PLURAL(x) (x), ((x) == 1) ? "" : "s"

	if (nr_orphans)
		ext4_msg(sb, KERN_INFO, "%d orphan inode%s deleted",
		       PLURAL(nr_orphans));
	if (nr_truncates)
		ext4_msg(sb, KERN_INFO, "%d truncate%s cleaned up",
		       PLURAL(nr_truncates));
#ifdef CONFIG_QUOTA
	/* Turn quotas off */
	for (i = 0; i < MAXQUOTAS; i++) {
		if (sb_dqopt(sb)->files[i])
			dquot_quota_off(sb, i);
	}
#endif
	sb->s_flags = s_flags; /* Restore MS_RDONLY status */
}

/*
 * Maximal extent format file size.
 * Resulting logical blkno at s_maxbytes must fit in our on-disk
 * extent format containers, within a sector_t, and within i_blocks
 * in the vfs.  ext4 inode has 48 bits of i_block in fsblock units,
 * so that won't be a limiting factor.
 *
 * Note, this does *not* consider any metadata overhead for vfs i_blocks.
 */
static loff_t ext4_max_size(int blkbits, int has_huge_files)
{
	loff_t res;
	loff_t upper_limit = MAX_LFS_FILESIZE;

	/* small i_blocks in vfs inode? */
	if (!has_huge_files || sizeof(blkcnt_t) < sizeof(u64)) {
		/*
		 * CONFIG_LBDAF is not enabled implies the inode
		 * i_block represent total blocks in 512 bytes
		 * 32 == size of vfs inode i_blocks * 8
		 */
		upper_limit = (1LL << 32) - 1;

		/* total blocks in file system block size */
		upper_limit >>= (blkbits - 9);
		upper_limit <<= blkbits;
	}

	/* 32-bit extent-start container, ee_block */
	res = 1LL << 32;
	res <<= blkbits;
	res -= 1;

	/* Sanity check against vm- & vfs- imposed limits */
	if (res > upper_limit)
		res = upper_limit;

	return res;
}

/*
 * Maximal bitmap file size.  There is a direct, and {,double-,triple-}indirect
 * block limit, and also a limit of (2^48 - 1) 512-byte sectors in i_blocks.
 * We need to be 1 filesystem block less than the 2^48 sector limit.
 */
static loff_t ext4_max_bitmap_size(int bits, int has_huge_files)
{
	loff_t res = EXT4_NDIR_BLOCKS;
	int meta_blocks;
	loff_t upper_limit;
	/* This is calculated to be the largest file size for a dense, block
	 * mapped file such that the file's total number of 512-byte sectors,
	 * including data and all indirect blocks, does not exceed (2^48 - 1).
	 *
	 * __u32 i_blocks_lo and _u16 i_blocks_high represent the total
	 * number of 512-byte sectors of the file.
	 */

	if (!has_huge_files || sizeof(blkcnt_t) < sizeof(u64)) {
		/*
		 * !has_huge_files or CONFIG_LBDAF not enabled implies that
		 * the inode i_block field represents total file blocks in
		 * 2^32 512-byte sectors == size of vfs inode i_blocks * 8
		 */
		upper_limit = (1LL << 32) - 1;

		/* total blocks in file system block size */
		upper_limit >>= (bits - 9);

	} else {
		/*
		 * We use 48 bit ext4_inode i_blocks
		 * With EXT4_HUGE_FILE_FL set the i_blocks
		 * represent total number of blocks in
		 * file system block size
		 */
		upper_limit = (1LL << 48) - 1;

	}

	/* indirect blocks */
	meta_blocks = 1;
	/* double indirect blocks */
	meta_blocks += 1 + (1LL << (bits-2));
	/* tripple indirect blocks */
	meta_blocks += 1 + (1LL << (bits-2)) + (1LL << (2*(bits-2)));

	upper_limit -= meta_blocks;
	upper_limit <<= bits;

	res += 1LL << (bits-2);
	res += 1LL << (2*(bits-2));
#ifdef CONFIG_EXT4_FS_SNAPSHOT_FILE_HUGE
	res += (1LL + EXT4_SNAPSHOT_EXTRA_TIND_BLOCKS) << (3*(bits-2));
#else
	res += 1LL << (3*(bits-2));
#endif
	res <<= bits;
	if (res > upper_limit)
		res = upper_limit;

	if (res > MAX_LFS_FILESIZE)
		res = MAX_LFS_FILESIZE;

	return res;
}

static ext4_fsblk_t descriptor_loc(struct super_block *sb,
				   ext4_fsblk_t logical_sb_block, int nr)
{
	struct ext4_sb_info *sbi = EXT4_SB(sb);
	ext4_group_t bg, first_meta_bg;
	int has_super = 0;

	first_meta_bg = le32_to_cpu(sbi->s_es->s_first_meta_bg);

	if (!EXT4_HAS_INCOMPAT_FEATURE(sb, EXT4_FEATURE_INCOMPAT_META_BG) ||
	    nr < first_meta_bg)
		return logical_sb_block + nr + 1;
	bg = sbi->s_desc_per_block * nr;
	if (ext4_bg_has_super(sb, bg))
		has_super = 1;

	return (has_super + ext4_group_first_block_no(sb, bg));
}

/**
 * ext4_get_stripe_size: Get the stripe size.
 * @sbi: In memory super block info
 *
 * If we have specified it via mount option, then
 * use the mount option value. If the value specified at mount time is
 * greater than the blocks per group use the super block value.
 * If the super block value is greater than blocks per group return 0.
 * Allocator needs it be less than blocks per group.
 *
 */
static unsigned long ext4_get_stripe_size(struct ext4_sb_info *sbi)
{
	unsigned long stride = le16_to_cpu(sbi->s_es->s_raid_stride);
	unsigned long stripe_width =
			le32_to_cpu(sbi->s_es->s_raid_stripe_width);

	if (sbi->s_stripe && sbi->s_stripe <= sbi->s_blocks_per_group)
		return sbi->s_stripe;

	if (stripe_width <= sbi->s_blocks_per_group)
		return stripe_width;

	if (stride <= sbi->s_blocks_per_group)
		return stride;

	return 0;
}

/* sysfs supprt */

struct ext4_attr {
	struct attribute attr;
	ssize_t (*show)(struct ext4_attr *, struct ext4_sb_info *, char *);
	ssize_t (*store)(struct ext4_attr *, struct ext4_sb_info *,
			 const char *, size_t);
	int offset;
};

static int parse_strtoul(const char *buf,
		unsigned long max, unsigned long *value)
{
	char *endp;

	*value = simple_strtoul(skip_spaces(buf), &endp, 0);
	endp = skip_spaces(endp);
	if (*endp || *value > max)
		return -EINVAL;

	return 0;
}

static ssize_t delayed_allocation_blocks_show(struct ext4_attr *a,
					      struct ext4_sb_info *sbi,
					      char *buf)
{
	return snprintf(buf, PAGE_SIZE, "%llu\n",
			(s64) percpu_counter_sum(&sbi->s_dirtyblocks_counter));
}

static ssize_t session_write_kbytes_show(struct ext4_attr *a,
					 struct ext4_sb_info *sbi, char *buf)
{
	struct super_block *sb = sbi->s_buddy_cache->i_sb;

	if (!sb->s_bdev->bd_part)
		return snprintf(buf, PAGE_SIZE, "0\n");
	return snprintf(buf, PAGE_SIZE, "%lu\n",
			(part_stat_read(sb->s_bdev->bd_part, sectors[1]) -
			 sbi->s_sectors_written_start) >> 1);
}

static ssize_t lifetime_write_kbytes_show(struct ext4_attr *a,
					  struct ext4_sb_info *sbi, char *buf)
{
	struct super_block *sb = sbi->s_buddy_cache->i_sb;

	if (!sb->s_bdev->bd_part)
		return snprintf(buf, PAGE_SIZE, "0\n");
	return snprintf(buf, PAGE_SIZE, "%llu\n",
			(unsigned long long)(sbi->s_kbytes_written +
			((part_stat_read(sb->s_bdev->bd_part, sectors[1]) -
			  EXT4_SB(sb)->s_sectors_written_start) >> 1)));
}

static ssize_t inode_readahead_blks_store(struct ext4_attr *a,
					  struct ext4_sb_info *sbi,
					  const char *buf, size_t count)
{
	unsigned long t;

	if (parse_strtoul(buf, 0x40000000, &t))
		return -EINVAL;

	if (!is_power_of_2(t))
		return -EINVAL;

	sbi->s_inode_readahead_blks = t;
	return count;
}

static ssize_t sbi_ui_show(struct ext4_attr *a,
			   struct ext4_sb_info *sbi, char *buf)
{
	unsigned int *ui = (unsigned int *) (((char *) sbi) + a->offset);

	return snprintf(buf, PAGE_SIZE, "%u\n", *ui);
}

static ssize_t sbi_ui_store(struct ext4_attr *a,
			    struct ext4_sb_info *sbi,
			    const char *buf, size_t count)
{
	unsigned int *ui = (unsigned int *) (((char *) sbi) + a->offset);
	unsigned long t;

	if (parse_strtoul(buf, 0xffffffff, &t))
		return -EINVAL;
	*ui = t;
	return count;
}

#define EXT4_ATTR_OFFSET(_name,_mode,_show,_store,_elname) \
static struct ext4_attr ext4_attr_##_name = {			\
	.attr = {.name = __stringify(_name), .mode = _mode },	\
	.show	= _show,					\
	.store	= _store,					\
	.offset = offsetof(struct ext4_sb_info, _elname),	\
}
#define EXT4_ATTR(name, mode, show, store) \
static struct ext4_attr ext4_attr_##name = __ATTR(name, mode, show, store)

#define EXT4_INFO_ATTR(name) EXT4_ATTR(name, 0444, NULL, NULL)
#define EXT4_RO_ATTR(name) EXT4_ATTR(name, 0444, name##_show, NULL)
#define EXT4_RW_ATTR(name) EXT4_ATTR(name, 0644, name##_show, name##_store)
#define EXT4_RW_ATTR_SBI_UI(name, elname)	\
	EXT4_ATTR_OFFSET(name, 0644, sbi_ui_show, sbi_ui_store, elname)
#define ATTR_LIST(name) &ext4_attr_##name.attr

EXT4_RO_ATTR(delayed_allocation_blocks);
EXT4_RO_ATTR(session_write_kbytes);
EXT4_RO_ATTR(lifetime_write_kbytes);
EXT4_ATTR_OFFSET(inode_readahead_blks, 0644, sbi_ui_show,
		 inode_readahead_blks_store, s_inode_readahead_blks);
EXT4_RW_ATTR_SBI_UI(inode_goal, s_inode_goal);
EXT4_RW_ATTR_SBI_UI(mb_stats, s_mb_stats);
EXT4_RW_ATTR_SBI_UI(mb_max_to_scan, s_mb_max_to_scan);
EXT4_RW_ATTR_SBI_UI(mb_min_to_scan, s_mb_min_to_scan);
EXT4_RW_ATTR_SBI_UI(mb_order2_req, s_mb_order2_reqs);
EXT4_RW_ATTR_SBI_UI(mb_stream_req, s_mb_stream_request);
EXT4_RW_ATTR_SBI_UI(mb_group_prealloc, s_mb_group_prealloc);
EXT4_RW_ATTR_SBI_UI(max_writeback_mb_bump, s_max_writeback_mb_bump);

static struct attribute *ext4_attrs[] = {
	ATTR_LIST(delayed_allocation_blocks),
	ATTR_LIST(session_write_kbytes),
	ATTR_LIST(lifetime_write_kbytes),
	ATTR_LIST(inode_readahead_blks),
	ATTR_LIST(inode_goal),
	ATTR_LIST(mb_stats),
	ATTR_LIST(mb_max_to_scan),
	ATTR_LIST(mb_min_to_scan),
	ATTR_LIST(mb_order2_req),
	ATTR_LIST(mb_stream_req),
	ATTR_LIST(mb_group_prealloc),
	ATTR_LIST(max_writeback_mb_bump),
	NULL,
};

/* Features this copy of ext4 supports */
EXT4_INFO_ATTR(lazy_itable_init);
EXT4_INFO_ATTR(batched_discard);

static struct attribute *ext4_feat_attrs[] = {
	ATTR_LIST(lazy_itable_init),
	ATTR_LIST(batched_discard),
	NULL,
};

static ssize_t ext4_attr_show(struct kobject *kobj,
			      struct attribute *attr, char *buf)
{
	struct ext4_sb_info *sbi = container_of(kobj, struct ext4_sb_info,
						s_kobj);
	struct ext4_attr *a = container_of(attr, struct ext4_attr, attr);

	return a->show ? a->show(a, sbi, buf) : 0;
}

static ssize_t ext4_attr_store(struct kobject *kobj,
			       struct attribute *attr,
			       const char *buf, size_t len)
{
	struct ext4_sb_info *sbi = container_of(kobj, struct ext4_sb_info,
						s_kobj);
	struct ext4_attr *a = container_of(attr, struct ext4_attr, attr);

	return a->store ? a->store(a, sbi, buf, len) : 0;
}

static void ext4_sb_release(struct kobject *kobj)
{
	struct ext4_sb_info *sbi = container_of(kobj, struct ext4_sb_info,
						s_kobj);
	complete(&sbi->s_kobj_unregister);
}

static const struct sysfs_ops ext4_attr_ops = {
	.show	= ext4_attr_show,
	.store	= ext4_attr_store,
};

static struct kobj_type ext4_ktype = {
	.default_attrs	= ext4_attrs,
	.sysfs_ops	= &ext4_attr_ops,
	.release	= ext4_sb_release,
};

static void ext4_feat_release(struct kobject *kobj)
{
	complete(&ext4_feat->f_kobj_unregister);
}

static struct kobj_type ext4_feat_ktype = {
	.default_attrs	= ext4_feat_attrs,
	.sysfs_ops	= &ext4_attr_ops,
	.release	= ext4_feat_release,
};

/*
 * Check whether this filesystem can be mounted based on
 * the features present and the RDONLY/RDWR mount requested.
 * Returns 1 if this filesystem can be mounted as requested,
 * 0 if it cannot be.
 */
static int ext4_feature_set_ok(struct super_block *sb, int readonly)
{
	if (EXT4_HAS_INCOMPAT_FEATURE(sb, ~EXT4_FEATURE_INCOMPAT_SUPP)) {
		ext4_msg(sb, KERN_ERR,
			"Couldn't mount because of "
			"unsupported optional features (%x)",
			(le32_to_cpu(EXT4_SB(sb)->s_es->s_feature_incompat) &
			~EXT4_FEATURE_INCOMPAT_SUPP));
		return 0;
	}

	if (readonly)
		return 1;

	/* Check that feature set is OK for a read-write mount */
	if (EXT4_HAS_RO_COMPAT_FEATURE(sb, ~EXT4_FEATURE_RO_COMPAT_SUPP)) {
		ext4_msg(sb, KERN_ERR, "couldn't mount RDWR because of "
			 "unsupported optional features (%x)",
			 (le32_to_cpu(EXT4_SB(sb)->s_es->s_feature_ro_compat) &
				~EXT4_FEATURE_RO_COMPAT_SUPP));
		return 0;
	}
	/*
	 * Large file size enabled file system can only be mounted
	 * read-write on 32-bit systems if kernel is built with CONFIG_LBDAF
	 */
	if (EXT4_HAS_RO_COMPAT_FEATURE(sb, EXT4_FEATURE_RO_COMPAT_HUGE_FILE)) {
		if (sizeof(blkcnt_t) < sizeof(u64)) {
			ext4_msg(sb, KERN_ERR, "Filesystem with huge files "
				 "cannot be mounted RDWR without "
				 "CONFIG_LBDAF");
			return 0;
		}
	}
	return 1;
}

/*
 * This function is called once a day if we have errors logged
 * on the file system
 */
static void print_daily_error_info(unsigned long arg)
{
	struct super_block *sb = (struct super_block *) arg;
	struct ext4_sb_info *sbi;
	struct ext4_super_block *es;

	sbi = EXT4_SB(sb);
	es = sbi->s_es;

	if (es->s_error_count)
		ext4_msg(sb, KERN_NOTICE, "error count: %u",
			 le32_to_cpu(es->s_error_count));
	if (es->s_first_error_time) {
		printk(KERN_NOTICE "EXT4-fs (%s): initial error at %u: %.*s:%d",
		       sb->s_id, le32_to_cpu(es->s_first_error_time),
		       (int) sizeof(es->s_first_error_func),
		       es->s_first_error_func,
		       le32_to_cpu(es->s_first_error_line));
		if (es->s_first_error_ino)
			printk(": inode %u",
			       le32_to_cpu(es->s_first_error_ino));
		if (es->s_first_error_block)
			printk(": block %llu", (unsigned long long)
			       le64_to_cpu(es->s_first_error_block));
		printk("\n");
	}
	if (es->s_last_error_time) {
		printk(KERN_NOTICE "EXT4-fs (%s): last error at %u: %.*s:%d",
		       sb->s_id, le32_to_cpu(es->s_last_error_time),
		       (int) sizeof(es->s_last_error_func),
		       es->s_last_error_func,
		       le32_to_cpu(es->s_last_error_line));
		if (es->s_last_error_ino)
			printk(": inode %u",
			       le32_to_cpu(es->s_last_error_ino));
		if (es->s_last_error_block)
			printk(": block %llu", (unsigned long long)
			       le64_to_cpu(es->s_last_error_block));
		printk("\n");
	}
	mod_timer(&sbi->s_err_report, jiffies + 24*60*60*HZ);  /* Once a day */
}

static void ext4_lazyinode_timeout(unsigned long data)
{
	struct task_struct *p = (struct task_struct *)data;
	wake_up_process(p);
}

/* Find next suitable group and run ext4_init_inode_table */
static int ext4_run_li_request(struct ext4_li_request *elr)
{
	struct ext4_group_desc *gdp = NULL;
	ext4_group_t group, ngroups;
	struct super_block *sb;
	unsigned long timeout = 0;
	int ret = 0;

	sb = elr->lr_super;
	ngroups = EXT4_SB(sb)->s_groups_count;

	for (group = elr->lr_next_group; group < ngroups; group++) {
		gdp = ext4_get_group_desc(sb, group, NULL);
		if (!gdp) {
			ret = 1;
			break;
		}

		if (!(gdp->bg_flags & cpu_to_le16(EXT4_BG_INODE_ZEROED)))
			break;
	}

	if (group == ngroups)
		ret = 1;

	if (!ret) {
		timeout = jiffies;
		ret = ext4_init_inode_table(sb, group,
					    elr->lr_timeout ? 0 : 1);
		if (elr->lr_timeout == 0) {
			timeout = jiffies - timeout;
			if (elr->lr_sbi->s_li_wait_mult)
				timeout *= elr->lr_sbi->s_li_wait_mult;
			else
				timeout *= 20;
			elr->lr_timeout = timeout;
		}
		elr->lr_next_sched = jiffies + elr->lr_timeout;
		elr->lr_next_group = group + 1;
	}

	return ret;
}

/*
 * Remove lr_request from the list_request and free the
 * request tructure. Should be called with li_list_mtx held
 */
static void ext4_remove_li_request(struct ext4_li_request *elr)
{
	struct ext4_sb_info *sbi;

	if (!elr)
		return;

	sbi = elr->lr_sbi;

	list_del(&elr->lr_request);
	sbi->s_li_request = NULL;
	kfree(elr);
}

static void ext4_unregister_li_request(struct super_block *sb)
{
	struct ext4_li_request *elr = EXT4_SB(sb)->s_li_request;

	if (!ext4_li_info)
		return;

	mutex_lock(&ext4_li_info->li_list_mtx);
	ext4_remove_li_request(elr);
	mutex_unlock(&ext4_li_info->li_list_mtx);
}

static struct task_struct *ext4_lazyinit_task;

/*
 * This is the function where ext4lazyinit thread lives. It walks
 * through the request list searching for next scheduled filesystem.
 * When such a fs is found, run the lazy initialization request
 * (ext4_rn_li_request) and keep track of the time spend in this
 * function. Based on that time we compute next schedule time of
 * the request. When walking through the list is complete, compute
 * next waking time and put itself into sleep.
 */
static int ext4_lazyinit_thread(void *arg)
{
	struct ext4_lazy_init *eli = (struct ext4_lazy_init *)arg;
	struct list_head *pos, *n;
	struct ext4_li_request *elr;
	unsigned long next_wakeup;
	DEFINE_WAIT(wait);

	BUG_ON(NULL == eli);

	eli->li_timer.data = (unsigned long)current;
	eli->li_timer.function = ext4_lazyinode_timeout;

	eli->li_task = current;
	wake_up(&eli->li_wait_task);

cont_thread:
	while (true) {
		next_wakeup = MAX_JIFFY_OFFSET;

		mutex_lock(&eli->li_list_mtx);
		if (list_empty(&eli->li_request_list)) {
			mutex_unlock(&eli->li_list_mtx);
			goto exit_thread;
		}

		list_for_each_safe(pos, n, &eli->li_request_list) {
			elr = list_entry(pos, struct ext4_li_request,
					 lr_request);

			if (time_after_eq(jiffies, elr->lr_next_sched)) {
				if (ext4_run_li_request(elr) != 0) {
					/* error, remove the lazy_init job */
					ext4_remove_li_request(elr);
					continue;
				}
			}

			if (time_before(elr->lr_next_sched, next_wakeup))
				next_wakeup = elr->lr_next_sched;
		}
		mutex_unlock(&eli->li_list_mtx);

		if (freezing(current))
			refrigerator();

		if ((time_after_eq(jiffies, next_wakeup)) ||
		    (MAX_JIFFY_OFFSET == next_wakeup)) {
			cond_resched();
			continue;
		}

		eli->li_timer.expires = next_wakeup;
		add_timer(&eli->li_timer);
		prepare_to_wait(&eli->li_wait_daemon, &wait,
				TASK_INTERRUPTIBLE);
		if (time_before(jiffies, next_wakeup))
			schedule();
		finish_wait(&eli->li_wait_daemon, &wait);
		if (kthread_should_stop()) {
			ext4_clear_request_list();
			goto exit_thread;
		}
	}

exit_thread:
	/*
	 * It looks like the request list is empty, but we need
	 * to check it under the li_list_mtx lock, to prevent any
	 * additions into it, and of course we should lock ext4_li_mtx
	 * to atomically free the list and ext4_li_info, because at
	 * this point another ext4 filesystem could be registering
	 * new one.
	 */
	mutex_lock(&ext4_li_mtx);
	mutex_lock(&eli->li_list_mtx);
	if (!list_empty(&eli->li_request_list)) {
		mutex_unlock(&eli->li_list_mtx);
		mutex_unlock(&ext4_li_mtx);
		goto cont_thread;
	}
	mutex_unlock(&eli->li_list_mtx);
	del_timer_sync(&ext4_li_info->li_timer);
	eli->li_task = NULL;
	wake_up(&eli->li_wait_task);

	kfree(ext4_li_info);
	ext4_lazyinit_task = NULL;
	ext4_li_info = NULL;
	mutex_unlock(&ext4_li_mtx);

	return 0;
}

static void ext4_clear_request_list(void)
{
	struct list_head *pos, *n;
	struct ext4_li_request *elr;

	mutex_lock(&ext4_li_info->li_list_mtx);
	list_for_each_safe(pos, n, &ext4_li_info->li_request_list) {
		elr = list_entry(pos, struct ext4_li_request,
				 lr_request);
		ext4_remove_li_request(elr);
	}
	mutex_unlock(&ext4_li_info->li_list_mtx);
}

static int ext4_run_lazyinit_thread(void)
{
	ext4_lazyinit_task = kthread_run(ext4_lazyinit_thread,
					 ext4_li_info, "ext4lazyinit");
	if (IS_ERR(ext4_lazyinit_task)) {
		int err = PTR_ERR(ext4_lazyinit_task);
		ext4_clear_request_list();
		del_timer_sync(&ext4_li_info->li_timer);
		kfree(ext4_li_info);
		ext4_li_info = NULL;
		printk(KERN_CRIT "EXT4: error %d creating inode table "
				 "initialization thread\n",
				 err);
		return err;
	}
	ext4_li_info->li_state |= EXT4_LAZYINIT_RUNNING;

	wait_event(ext4_li_info->li_wait_task, ext4_li_info->li_task != NULL);
	return 0;
}

/*
 * Check whether it make sense to run itable init. thread or not.
 * If there is at least one uninitialized inode table, return
 * corresponding group number, else the loop goes through all
 * groups and return total number of groups.
 */
static ext4_group_t ext4_has_uninit_itable(struct super_block *sb)
{
	ext4_group_t group, ngroups = EXT4_SB(sb)->s_groups_count;
	struct ext4_group_desc *gdp = NULL;

	for (group = 0; group < ngroups; group++) {
		gdp = ext4_get_group_desc(sb, group, NULL);
		if (!gdp)
			continue;

		if (!(gdp->bg_flags & cpu_to_le16(EXT4_BG_INODE_ZEROED)))
			break;
	}

	return group;
}

static int ext4_li_info_new(void)
{
	struct ext4_lazy_init *eli = NULL;

	eli = kzalloc(sizeof(*eli), GFP_KERNEL);
	if (!eli)
		return -ENOMEM;

	eli->li_task = NULL;
	INIT_LIST_HEAD(&eli->li_request_list);
	mutex_init(&eli->li_list_mtx);

	init_waitqueue_head(&eli->li_wait_daemon);
	init_waitqueue_head(&eli->li_wait_task);
	init_timer(&eli->li_timer);
	eli->li_state |= EXT4_LAZYINIT_QUIT;

	ext4_li_info = eli;

	return 0;
}

static struct ext4_li_request *ext4_li_request_new(struct super_block *sb,
					    ext4_group_t start)
{
	struct ext4_sb_info *sbi = EXT4_SB(sb);
	struct ext4_li_request *elr;
	unsigned long rnd;

	elr = kzalloc(sizeof(*elr), GFP_KERNEL);
	if (!elr)
		return NULL;

	elr->lr_super = sb;
	elr->lr_sbi = sbi;
	elr->lr_next_group = start;

	/*
	 * Randomize first schedule time of the request to
	 * spread the inode table initialization requests
	 * better.
	 */
	get_random_bytes(&rnd, sizeof(rnd));
	elr->lr_next_sched = jiffies + (unsigned long)rnd %
			     (EXT4_DEF_LI_MAX_START_DELAY * HZ);

	return elr;
}

static int ext4_register_li_request(struct super_block *sb,
				    ext4_group_t first_not_zeroed)
{
	struct ext4_sb_info *sbi = EXT4_SB(sb);
	struct ext4_li_request *elr;
	ext4_group_t ngroups = EXT4_SB(sb)->s_groups_count;
	int ret = 0;

	if (sbi->s_li_request != NULL)
		return 0;

	if (first_not_zeroed == ngroups ||
	    (sb->s_flags & MS_RDONLY) ||
	    !test_opt(sb, INIT_INODE_TABLE)) {
		sbi->s_li_request = NULL;
		return 0;
	}

	if (first_not_zeroed == ngroups) {
		sbi->s_li_request = NULL;
		return 0;
	}

	elr = ext4_li_request_new(sb, first_not_zeroed);
	if (!elr)
		return -ENOMEM;

	mutex_lock(&ext4_li_mtx);

	if (NULL == ext4_li_info) {
		ret = ext4_li_info_new();
		if (ret)
			goto out;
	}

	mutex_lock(&ext4_li_info->li_list_mtx);
	list_add(&elr->lr_request, &ext4_li_info->li_request_list);
	mutex_unlock(&ext4_li_info->li_list_mtx);

	sbi->s_li_request = elr;

	if (!(ext4_li_info->li_state & EXT4_LAZYINIT_RUNNING)) {
		ret = ext4_run_lazyinit_thread();
		if (ret)
			goto out;
	}
out:
	mutex_unlock(&ext4_li_mtx);
	if (ret)
		kfree(elr);
	return ret;
}

/*
 * We do not need to lock anything since this is called on
 * module unload.
 */
static void ext4_destroy_lazyinit_thread(void)
{
	/*
	 * If thread exited earlier
	 * there's nothing to be done.
	 */
	if (!ext4_li_info || !ext4_lazyinit_task)
		return;

	kthread_stop(ext4_lazyinit_task);
}
#ifdef CONFIG_EXT4_FS_SNAPSHOT

static char *journal_mode_string(struct super_block *sb)
{
	if (!EXT4_SB(sb)->s_journal)
		return "no-journal";
	switch (test_opt(sb, DATA_FLAGS)) {
	case EXT4_MOUNT_JOURNAL_DATA:
		return "journal";
	case EXT4_MOUNT_ORDERED_DATA:
		return "ordered";
	case EXT4_MOUNT_WRITEBACK_DATA:
		return "writeback";
	}
	return "unknown";
}
#endif

static int ext4_fill_super(struct super_block *sb, void *data, int silent)
				__releases(kernel_lock)
				__acquires(kernel_lock)
{
	char *orig_data = kstrdup(data, GFP_KERNEL);
	struct buffer_head *bh;
	struct ext4_super_block *es = NULL;
	struct ext4_sb_info *sbi;
	ext4_fsblk_t block;
	ext4_fsblk_t sb_block = get_sb_block(&data);
	ext4_fsblk_t logical_sb_block;
	unsigned long offset = 0;
	unsigned long journal_devnum = 0;
	unsigned long def_mount_opts;
	struct inode *root;
	char *cp;
	const char *descr;
	int ret = -ENOMEM;
	int blocksize;
	unsigned int db_count;
	unsigned int i;
	int needs_recovery, has_huge_files;
	__u64 blocks_count;
	int err;
	unsigned int journal_ioprio = DEFAULT_JOURNAL_IOPRIO;
	ext4_group_t first_not_zeroed;

	sbi = kzalloc(sizeof(*sbi), GFP_KERNEL);
	if (!sbi)
		goto out_free_orig;

	sbi->s_blockgroup_lock =
		kzalloc(sizeof(struct blockgroup_lock), GFP_KERNEL);
	if (!sbi->s_blockgroup_lock) {
		kfree(sbi);
		goto out_free_orig;
	}
	sb->s_fs_info = sbi;
	sbi->s_mount_opt = 0;
	sbi->s_resuid = EXT4_DEF_RESUID;
	sbi->s_resgid = EXT4_DEF_RESGID;
	sbi->s_inode_readahead_blks = EXT4_DEF_INODE_READAHEAD_BLKS;
	sbi->s_sb_block = sb_block;
	if (sb->s_bdev->bd_part)
		sbi->s_sectors_written_start =
			part_stat_read(sb->s_bdev->bd_part, sectors[1]);

	/* Cleanup superblock name */
	for (cp = sb->s_id; (cp = strchr(cp, '/'));)
		*cp = '!';

	ret = -EINVAL;
	blocksize = sb_min_blocksize(sb, EXT4_MIN_BLOCK_SIZE);
	if (!blocksize) {
		ext4_msg(sb, KERN_ERR, "unable to set blocksize");
		goto out_fail;
	}

	/*
	 * The ext4 superblock will not be buffer aligned for other than 1kB
	 * block sizes.  We need to calculate the offset from buffer start.
	 */
	if (blocksize != EXT4_MIN_BLOCK_SIZE) {
		logical_sb_block = sb_block * EXT4_MIN_BLOCK_SIZE;
		offset = do_div(logical_sb_block, blocksize);
	} else {
		logical_sb_block = sb_block;
	}

	if (!(bh = sb_bread(sb, logical_sb_block))) {
		ext4_msg(sb, KERN_ERR, "unable to read superblock");
		goto out_fail;
	}
	/*
	 * Note: s_es must be initialized as soon as possible because
	 *       some ext4 macro-instructions depend on its value
	 */
	es = (struct ext4_super_block *) (((char *)bh->b_data) + offset);
	sbi->s_es = es;
	sb->s_magic = le16_to_cpu(es->s_magic);
	if (sb->s_magic != EXT4_SUPER_MAGIC)
		goto cantfind_ext4;
	sbi->s_kbytes_written = le64_to_cpu(es->s_kbytes_written);

	/* Set defaults before we parse the mount options */
	def_mount_opts = le32_to_cpu(es->s_default_mount_opts);
	set_opt(sb, INIT_INODE_TABLE);
	if (def_mount_opts & EXT4_DEFM_DEBUG)
		set_opt(sb, DEBUG);
	if (def_mount_opts & EXT4_DEFM_BSDGROUPS) {
		ext4_msg(sb, KERN_WARNING, deprecated_msg, "bsdgroups",
			"2.6.38");
		set_opt(sb, GRPID);
	}
	if (def_mount_opts & EXT4_DEFM_UID16)
		set_opt(sb, NO_UID32);
#ifdef CONFIG_EXT4_FS_XATTR
	if (def_mount_opts & EXT4_DEFM_XATTR_USER)
		set_opt(sb, XATTR_USER);
#endif
#ifdef CONFIG_EXT4_FS_POSIX_ACL
	if (def_mount_opts & EXT4_DEFM_ACL)
		set_opt(sb, POSIX_ACL);
#endif
	if ((def_mount_opts & EXT4_DEFM_JMODE) == EXT4_DEFM_JMODE_DATA)
		set_opt(sb, JOURNAL_DATA);
	else if ((def_mount_opts & EXT4_DEFM_JMODE) == EXT4_DEFM_JMODE_ORDERED)
		set_opt(sb, ORDERED_DATA);
	else if ((def_mount_opts & EXT4_DEFM_JMODE) == EXT4_DEFM_JMODE_WBACK)
		set_opt(sb, WRITEBACK_DATA);

	if (le16_to_cpu(sbi->s_es->s_errors) == EXT4_ERRORS_PANIC)
		set_opt(sb, ERRORS_PANIC);
	else if (le16_to_cpu(sbi->s_es->s_errors) == EXT4_ERRORS_CONTINUE)
		set_opt(sb, ERRORS_CONT);
	else
		set_opt(sb, ERRORS_RO);
	if (def_mount_opts & EXT4_DEFM_BLOCK_VALIDITY)
		set_opt(sb, BLOCK_VALIDITY);
	if (def_mount_opts & EXT4_DEFM_DISCARD)
		set_opt(sb, DISCARD);

	sbi->s_resuid = le16_to_cpu(es->s_def_resuid);
	sbi->s_resgid = le16_to_cpu(es->s_def_resgid);
	sbi->s_commit_interval = JBD2_DEFAULT_MAX_COMMIT_AGE * HZ;
	sbi->s_min_batch_time = EXT4_DEF_MIN_BATCH_TIME;
	sbi->s_max_batch_time = EXT4_DEF_MAX_BATCH_TIME;

	if ((def_mount_opts & EXT4_DEFM_NOBARRIER) == 0)
		set_opt(sb, BARRIER);

	/*
	 * enable delayed allocation by default
	 * Use -o nodelalloc to turn it off
	 */
	if (!IS_EXT3_SB(sb) &&
	    ((def_mount_opts & EXT4_DEFM_NODELALLOC) == 0))
		set_opt(sb, DELALLOC);

	if (!parse_options((char *) sbi->s_es->s_mount_opts, sb,
			   &journal_devnum, &journal_ioprio, NULL, 0)) {
		ext4_msg(sb, KERN_WARNING,
			 "failed to parse options in superblock: %s",
			 sbi->s_es->s_mount_opts);
	}
	if (!parse_options((char *) data, sb, &journal_devnum,
			   &journal_ioprio, NULL, 0))
		goto failed_mount;

	sb->s_flags = (sb->s_flags & ~MS_POSIXACL) |
		(test_opt(sb, POSIX_ACL) ? MS_POSIXACL : 0);

	if (le32_to_cpu(es->s_rev_level) == EXT4_GOOD_OLD_REV &&
	    (EXT4_HAS_COMPAT_FEATURE(sb, ~0U) ||
	     EXT4_HAS_RO_COMPAT_FEATURE(sb, ~0U) ||
	     EXT4_HAS_INCOMPAT_FEATURE(sb, ~0U)))
		ext4_msg(sb, KERN_WARNING,
		       "feature flags set on rev 0 fs, "
		       "running e2fsck is recommended");

	/*
	 * Check feature flags regardless of the revision level, since we
	 * previously didn't change the revision level when setting the flags,
	 * so there is a chance incompat flags are set on a rev 0 filesystem.
	 */
	if (!ext4_feature_set_ok(sb, (sb->s_flags & MS_RDONLY)))
		goto failed_mount;

	blocksize = BLOCK_SIZE << le32_to_cpu(es->s_log_block_size);

#ifdef CONFIG_EXT4_FS_SNAPSHOT
	/* Enforce snapshots requirements: */
	if (EXT4_SNAPSHOTS(sb)) {
		if (blocksize != PAGE_SIZE) {
			ext4_msg(sb, KERN_ERR,
				"snapshots require that filesystem blocksize "
				"(%d) be equal to system page size (%lu)",
				blocksize, PAGE_SIZE);
			goto failed_mount;
		}
		if (EXT4_HAS_INCOMPAT_FEATURE(sb,
#ifndef CONFIG_EXT4_FS_SNAPSHOT_HOOKS_EXTENT
					EXT4_FEATURE_INCOMPAT_EXTENTS|
#endif
					EXT4_FEATURE_INCOMPAT_64BIT)) {
			ext4_msg(sb, KERN_ERR,
				"the snapshot feature cannot be mixed with "
#ifdef CONFIG_EXT4_FS_SNAPSHOT_HOOKS_EXTENT
				"64bit feature");
#else
				"extents and 64bit features");
#endif
			goto failed_mount;
		}
		if (!EXT4_HAS_COMPAT_FEATURE(sb,
					EXT4_FEATURE_COMPAT_EXCLUDE_INODE)) {
			ext4_msg(sb, KERN_ERR,
				"exclude_inode feature is required "
				"for snapshots");
			goto failed_mount;
		}
	}

#endif
	if (blocksize < EXT4_MIN_BLOCK_SIZE ||
	    blocksize > EXT4_MAX_BLOCK_SIZE) {
		ext4_msg(sb, KERN_ERR,
		       "Unsupported filesystem blocksize %d", blocksize);
		goto failed_mount;
	}

	if (sb->s_blocksize != blocksize) {
		/* Validate the filesystem blocksize */
		if (!sb_set_blocksize(sb, blocksize)) {
			ext4_msg(sb, KERN_ERR, "bad block size %d",
					blocksize);
			goto failed_mount;
		}

		brelse(bh);
		logical_sb_block = sb_block * EXT4_MIN_BLOCK_SIZE;
		offset = do_div(logical_sb_block, blocksize);
		bh = sb_bread(sb, logical_sb_block);
		if (!bh) {
			ext4_msg(sb, KERN_ERR,
			       "Can't read superblock on 2nd try");
			goto failed_mount;
		}
		es = (struct ext4_super_block *)(((char *)bh->b_data) + offset);
		sbi->s_es = es;
		if (es->s_magic != cpu_to_le16(EXT4_SUPER_MAGIC)) {
			ext4_msg(sb, KERN_ERR,
			       "Magic mismatch, very weird!");
			goto failed_mount;
		}
	}

	has_huge_files = EXT4_HAS_RO_COMPAT_FEATURE(sb,
				EXT4_FEATURE_RO_COMPAT_HUGE_FILE);
#ifdef CONFIG_EXT4_FS_SNAPSHOT_FILE_HUGE
	if (EXT4_SNAPSHOTS(sb))
		/* Snapshot files are huge files */
		has_huge_files = 1;
#endif
	sbi->s_bitmap_maxbytes = ext4_max_bitmap_size(sb->s_blocksize_bits,
						      has_huge_files);
	sb->s_maxbytes = ext4_max_size(sb->s_blocksize_bits, has_huge_files);

	if (le32_to_cpu(es->s_rev_level) == EXT4_GOOD_OLD_REV) {
		sbi->s_inode_size = EXT4_GOOD_OLD_INODE_SIZE;
		sbi->s_first_ino = EXT4_GOOD_OLD_FIRST_INO;
	} else {
		sbi->s_inode_size = le16_to_cpu(es->s_inode_size);
		sbi->s_first_ino = le32_to_cpu(es->s_first_ino);
		if ((sbi->s_inode_size < EXT4_GOOD_OLD_INODE_SIZE) ||
		    (!is_power_of_2(sbi->s_inode_size)) ||
		    (sbi->s_inode_size > blocksize)) {
			ext4_msg(sb, KERN_ERR,
			       "unsupported inode size: %d",
			       sbi->s_inode_size);
			goto failed_mount;
		}
		if (sbi->s_inode_size > EXT4_GOOD_OLD_INODE_SIZE)
			sb->s_time_gran = 1 << (EXT4_EPOCH_BITS - 2);
	}

	sbi->s_desc_size = le16_to_cpu(es->s_desc_size);
	if (EXT4_HAS_INCOMPAT_FEATURE(sb, EXT4_FEATURE_INCOMPAT_64BIT)) {
		if (sbi->s_desc_size < EXT4_MIN_DESC_SIZE_64BIT ||
		    sbi->s_desc_size > EXT4_MAX_DESC_SIZE ||
		    !is_power_of_2(sbi->s_desc_size)) {
			ext4_msg(sb, KERN_ERR,
			       "unsupported descriptor size %lu",
			       sbi->s_desc_size);
			goto failed_mount;
		}
	} else
		sbi->s_desc_size = EXT4_MIN_DESC_SIZE;

	sbi->s_blocks_per_group = le32_to_cpu(es->s_blocks_per_group);
	sbi->s_inodes_per_group = le32_to_cpu(es->s_inodes_per_group);
	if (EXT4_INODE_SIZE(sb) == 0 || EXT4_INODES_PER_GROUP(sb) == 0)
		goto cantfind_ext4;

	sbi->s_inodes_per_block = blocksize / EXT4_INODE_SIZE(sb);
	if (sbi->s_inodes_per_block == 0)
		goto cantfind_ext4;
	sbi->s_itb_per_group = sbi->s_inodes_per_group /
					sbi->s_inodes_per_block;
	sbi->s_desc_per_block = blocksize / EXT4_DESC_SIZE(sb);
	sbi->s_sbh = bh;
	sbi->s_mount_state = le16_to_cpu(es->s_state);
	sbi->s_addr_per_block_bits = ilog2(EXT4_ADDR_PER_BLOCK(sb));
	sbi->s_desc_per_block_bits = ilog2(EXT4_DESC_PER_BLOCK(sb));

	for (i = 0; i < 4; i++)
		sbi->s_hash_seed[i] = le32_to_cpu(es->s_hash_seed[i]);
	sbi->s_def_hash_version = es->s_def_hash_version;
	i = le32_to_cpu(es->s_flags);
	if (i & EXT2_FLAGS_UNSIGNED_HASH)
		sbi->s_hash_unsigned = 3;
	else if ((i & EXT2_FLAGS_SIGNED_HASH) == 0) {
#ifdef __CHAR_UNSIGNED__
		es->s_flags |= cpu_to_le32(EXT2_FLAGS_UNSIGNED_HASH);
		sbi->s_hash_unsigned = 3;
#else
		es->s_flags |= cpu_to_le32(EXT2_FLAGS_SIGNED_HASH);
#endif
		sb->s_dirt = 1;
	}

	if (sbi->s_blocks_per_group > blocksize * 8) {
		ext4_msg(sb, KERN_ERR,
		       "#blocks per group too big: %lu",
		       sbi->s_blocks_per_group);
		goto failed_mount;
	}
	if (sbi->s_inodes_per_group > blocksize * 8) {
		ext4_msg(sb, KERN_ERR,
		       "#inodes per group too big: %lu",
		       sbi->s_inodes_per_group);
		goto failed_mount;
	}

	/*
	 * Test whether we have more sectors than will fit in sector_t,
	 * and whether the max offset is addressable by the page cache.
	 */
	err = generic_check_addressable(sb->s_blocksize_bits,
					ext4_blocks_count(es));
	if (err) {
		ext4_msg(sb, KERN_ERR, "filesystem"
			 " too large to mount safely on this system");
		if (sizeof(sector_t) < 8)
			ext4_msg(sb, KERN_WARNING, "CONFIG_LBDAF not enabled");
		ret = err;
		goto failed_mount;
	}

	if (EXT4_BLOCKS_PER_GROUP(sb) == 0)
		goto cantfind_ext4;

	/* check blocks count against device size */
	blocks_count = sb->s_bdev->bd_inode->i_size >> sb->s_blocksize_bits;
	if (blocks_count && ext4_blocks_count(es) > blocks_count) {
		ext4_msg(sb, KERN_WARNING, "bad geometry: block count %llu "
		       "exceeds size of device (%llu blocks)",
		       ext4_blocks_count(es), blocks_count);
		goto failed_mount;
	}

	/*
	 * It makes no sense for the first data block to be beyond the end
	 * of the filesystem.
	 */
	if (le32_to_cpu(es->s_first_data_block) >= ext4_blocks_count(es)) {
                ext4_msg(sb, KERN_WARNING, "bad geometry: first data"
			 "block %u is beyond end of filesystem (%llu)",
			 le32_to_cpu(es->s_first_data_block),
			 ext4_blocks_count(es));
		goto failed_mount;
	}
	blocks_count = (ext4_blocks_count(es) -
			le32_to_cpu(es->s_first_data_block) +
			EXT4_BLOCKS_PER_GROUP(sb) - 1);
	do_div(blocks_count, EXT4_BLOCKS_PER_GROUP(sb));
	if (blocks_count > ((uint64_t)1<<32) - EXT4_DESC_PER_BLOCK(sb)) {
		ext4_msg(sb, KERN_WARNING, "groups count too large: %u "
		       "(block count %llu, first data block %u, "
		       "blocks per group %lu)", sbi->s_groups_count,
		       ext4_blocks_count(es),
		       le32_to_cpu(es->s_first_data_block),
		       EXT4_BLOCKS_PER_GROUP(sb));
		goto failed_mount;
	}
	sbi->s_groups_count = blocks_count;
	sbi->s_blockfile_groups = min_t(ext4_group_t, sbi->s_groups_count,
			(EXT4_MAX_BLOCK_FILE_PHYS / EXT4_BLOCKS_PER_GROUP(sb)));
	db_count = (sbi->s_groups_count + EXT4_DESC_PER_BLOCK(sb) - 1) /
		   EXT4_DESC_PER_BLOCK(sb);
	sbi->s_group_desc = kmalloc(db_count * sizeof(struct buffer_head *),
				    GFP_KERNEL);
	if (sbi->s_group_desc == NULL) {
		ext4_msg(sb, KERN_ERR, "not enough memory");
		goto failed_mount;
	}

#ifdef CONFIG_PROC_FS
	if (ext4_proc_root)
		sbi->s_proc = proc_mkdir(sb->s_id, ext4_proc_root);
#endif

	bgl_lock_init(sbi->s_blockgroup_lock);

	for (i = 0; i < db_count; i++) {
		block = descriptor_loc(sb, logical_sb_block, i);
		sbi->s_group_desc[i] = sb_bread(sb, block);
		if (!sbi->s_group_desc[i]) {
			ext4_msg(sb, KERN_ERR,
			       "can't read group descriptor %d", i);
			db_count = i;
			goto failed_mount2;
		}
	}
	if (!ext4_check_descriptors(sb, &first_not_zeroed)) {
		ext4_msg(sb, KERN_ERR, "group descriptors corrupted!");
		goto failed_mount2;
	}
	if (EXT4_HAS_INCOMPAT_FEATURE(sb, EXT4_FEATURE_INCOMPAT_FLEX_BG))
		if (!ext4_fill_flex_info(sb)) {
			ext4_msg(sb, KERN_ERR,
			       "unable to initialize "
			       "flex_bg meta info!");
			goto failed_mount2;
		}

	sbi->s_gdb_count = db_count;
	get_random_bytes(&sbi->s_next_generation, sizeof(u32));
	spin_lock_init(&sbi->s_next_gen_lock);

	err = percpu_counter_init(&sbi->s_freeblocks_counter,
			ext4_count_free_blocks(sb));
	if (!err) {
		err = percpu_counter_init(&sbi->s_freeinodes_counter,
				ext4_count_free_inodes(sb));
	}
	if (!err) {
		err = percpu_counter_init(&sbi->s_dirs_counter,
				ext4_count_dirs(sb));
	}
	if (!err) {
		err = percpu_counter_init(&sbi->s_dirtyblocks_counter, 0);
	}
	if (err) {
		ext4_msg(sb, KERN_ERR, "insufficient memory");
		goto failed_mount3;
	}

	sbi->s_stripe = ext4_get_stripe_size(sbi);
	sbi->s_max_writeback_mb_bump = 128;

	/*
	 * set up enough so that it can read an inode
	 */
	if (!test_opt(sb, NOLOAD) &&
	    EXT4_HAS_COMPAT_FEATURE(sb, EXT4_FEATURE_COMPAT_HAS_JOURNAL))
		sb->s_op = &ext4_sops;
	else
		sb->s_op = &ext4_nojournal_sops;
	sb->s_export_op = &ext4_export_ops;
	sb->s_xattr = ext4_xattr_handlers;
#ifdef CONFIG_QUOTA
	sb->s_qcop = &ext4_qctl_operations;
	sb->dq_op = &ext4_quota_operations;
#endif
	INIT_LIST_HEAD(&sbi->s_orphan); /* unlinked but open files */
	mutex_init(&sbi->s_orphan_lock);
	mutex_init(&sbi->s_resize_lock);

	sb->s_root = NULL;

#ifdef CONFIG_EXT4_FS_SNAPSHOT_FILE
	mutex_init(&sbi->s_snapshot_mutex);
	sbi->s_active_snapshot = NULL;
#ifdef CONFIG_EXT4_FS_SNAPSHOT_LIST
	INIT_LIST_HEAD(&sbi->s_snapshot_list); /* snapshot files */
#endif

#endif
	needs_recovery = (es->s_last_orphan != 0 ||
			  EXT4_HAS_INCOMPAT_FEATURE(sb,
				    EXT4_FEATURE_INCOMPAT_RECOVER));

	/*
	 * The first inode we look at is the journal inode.  Don't try
	 * root first: it may be modified in the journal!
	 */
	if (!test_opt(sb, NOLOAD) &&
	    EXT4_HAS_COMPAT_FEATURE(sb, EXT4_FEATURE_COMPAT_HAS_JOURNAL)) {
		if (ext4_load_journal(sb, es, journal_devnum))
			goto failed_mount3;
	} else if (test_opt(sb, NOLOAD) && !(sb->s_flags & MS_RDONLY) &&
	      EXT4_HAS_INCOMPAT_FEATURE(sb, EXT4_FEATURE_INCOMPAT_RECOVER)) {
		ext4_msg(sb, KERN_ERR, "required journal recovery "
		       "suppressed and not mounted read-only");
		goto failed_mount_wq;
	} else {
		clear_opt(sb, DATA_FLAGS);
		set_opt(sb, WRITEBACK_DATA);
		sbi->s_journal = NULL;
		needs_recovery = 0;
		goto no_journal;
	}

	if (ext4_blocks_count(es) > 0xffffffffULL &&
	    !jbd2_journal_set_features(EXT4_SB(sb)->s_journal, 0, 0,
				       JBD2_FEATURE_INCOMPAT_64BIT)) {
		ext4_msg(sb, KERN_ERR, "Failed to set 64-bit journal feature");
		goto failed_mount_wq;
	}

	if (test_opt(sb, JOURNAL_ASYNC_COMMIT)) {
		jbd2_journal_set_features(sbi->s_journal,
				JBD2_FEATURE_COMPAT_CHECKSUM, 0,
				JBD2_FEATURE_INCOMPAT_ASYNC_COMMIT);
	} else if (test_opt(sb, JOURNAL_CHECKSUM)) {
		jbd2_journal_set_features(sbi->s_journal,
				JBD2_FEATURE_COMPAT_CHECKSUM, 0, 0);
		jbd2_journal_clear_features(sbi->s_journal, 0, 0,
				JBD2_FEATURE_INCOMPAT_ASYNC_COMMIT);
	} else {
		jbd2_journal_clear_features(sbi->s_journal,
				JBD2_FEATURE_COMPAT_CHECKSUM, 0,
				JBD2_FEATURE_INCOMPAT_ASYNC_COMMIT);
	}

	/* We have now updated the journal if required, so we can
	 * validate the data journaling mode. */
	switch (test_opt(sb, DATA_FLAGS)) {
	case 0:
		/* No mode set, assume a default based on the journal
		 * capabilities: ORDERED_DATA if the journal can
		 * cope, else JOURNAL_DATA
		 */
		if (jbd2_journal_check_available_features
		    (sbi->s_journal, 0, 0, JBD2_FEATURE_INCOMPAT_REVOKE))
			set_opt(sb, ORDERED_DATA);
		else
			set_opt(sb, JOURNAL_DATA);
		break;

	case EXT4_MOUNT_ORDERED_DATA:
	case EXT4_MOUNT_WRITEBACK_DATA:
		if (!jbd2_journal_check_available_features
		    (sbi->s_journal, 0, 0, JBD2_FEATURE_INCOMPAT_REVOKE)) {
			ext4_msg(sb, KERN_ERR, "Journal does not support "
			       "requested data journaling mode");
			goto failed_mount_wq;
		}
	default:
		break;
	}
	set_task_ioprio(sbi->s_journal->j_task, journal_ioprio);

	/*
	 * The journal may have updated the bg summary counts, so we
	 * need to update the global counters.
	 */
	percpu_counter_set(&sbi->s_freeblocks_counter,
			   ext4_count_free_blocks(sb));
	percpu_counter_set(&sbi->s_freeinodes_counter,
			   ext4_count_free_inodes(sb));
	percpu_counter_set(&sbi->s_dirs_counter,
			   ext4_count_dirs(sb));
	percpu_counter_set(&sbi->s_dirtyblocks_counter, 0);

no_journal:
	EXT4_SB(sb)->dio_unwritten_wq = create_workqueue("ext4-dio-unwritten");
	if (!EXT4_SB(sb)->dio_unwritten_wq) {
		printk(KERN_ERR "EXT4-fs: failed to create DIO workqueue\n");
		goto failed_mount_wq;
	}

#ifdef CONFIG_EXT4_FS_SNAPSHOT
	/* Ext4 unsupported mount options */
	if (EXT4_SNAPSHOTS(sb)) {
		if (!EXT4_SB(sb)->s_journal ||
			test_opt(sb, DATA_FLAGS) != EXT4_MOUNT_ORDERED_DATA) {
			ext4_msg(sb, KERN_ERR,
				"%s mode is not supported with snapshots",
				journal_mode_string(sb));
			goto failed_mount4;
		}
#ifdef CONFIG_QUOTA
		if (sbi->s_jquota_fmt) {
			ext4_msg(sb, KERN_ERR,
				"journaled quota is not supported with "
				"snapshots");
			goto failed_mount4;
		}
#endif
	}

#endif
	/*
	 * The jbd2_journal_load will have done any necessary log recovery,
	 * so we can safely mount the rest of the filesystem now.
	 */

	root = ext4_iget(sb, EXT4_ROOT_INO);
	if (IS_ERR(root)) {
		ext4_msg(sb, KERN_ERR, "get root inode failed");
		ret = PTR_ERR(root);
		goto failed_mount4;
	}
	if (!S_ISDIR(root->i_mode) || !root->i_blocks || !root->i_size) {
		iput(root);
		ext4_msg(sb, KERN_ERR, "corrupt root inode, run e2fsck");
		goto failed_mount4;
	}
	sb->s_root = d_alloc_root(root);
	if (!sb->s_root) {
		ext4_msg(sb, KERN_ERR, "get root dentry failed");
		iput(root);
		ret = -ENOMEM;
		goto failed_mount4;
	}

	ext4_setup_super(sb, es, sb->s_flags & MS_RDONLY);

	/* determine the minimum size of new large inodes, if present */
	if (sbi->s_inode_size > EXT4_GOOD_OLD_INODE_SIZE) {
		sbi->s_want_extra_isize = sizeof(struct ext4_inode) -
						     EXT4_GOOD_OLD_INODE_SIZE;
		if (EXT4_HAS_RO_COMPAT_FEATURE(sb,
				       EXT4_FEATURE_RO_COMPAT_EXTRA_ISIZE)) {
			if (sbi->s_want_extra_isize <
			    le16_to_cpu(es->s_want_extra_isize))
				sbi->s_want_extra_isize =
					le16_to_cpu(es->s_want_extra_isize);
			if (sbi->s_want_extra_isize <
			    le16_to_cpu(es->s_min_extra_isize))
				sbi->s_want_extra_isize =
					le16_to_cpu(es->s_min_extra_isize);
		}
	}
	/* Check if enough inode space is available */
	if (EXT4_GOOD_OLD_INODE_SIZE + sbi->s_want_extra_isize >
							sbi->s_inode_size) {
		sbi->s_want_extra_isize = sizeof(struct ext4_inode) -
						       EXT4_GOOD_OLD_INODE_SIZE;
		ext4_msg(sb, KERN_INFO, "required extra inode space not"
			 "available");
	}

	if (test_opt(sb, DELALLOC) &&
	    (test_opt(sb, DATA_FLAGS) == EXT4_MOUNT_JOURNAL_DATA)) {
		ext4_msg(sb, KERN_WARNING, "Ignoring delalloc option - "
			 "requested data journaling mode");
		clear_opt(sb, DELALLOC);
	}
	if (test_opt(sb, DIOREAD_NOLOCK)) {
		if (test_opt(sb, DATA_FLAGS) == EXT4_MOUNT_JOURNAL_DATA) {
			ext4_msg(sb, KERN_WARNING, "Ignoring dioread_nolock "
				"option - requested data journaling mode");
			clear_opt(sb, DIOREAD_NOLOCK);
		}
		if (sb->s_blocksize < PAGE_SIZE) {
			ext4_msg(sb, KERN_WARNING, "Ignoring dioread_nolock "
				"option - block size is too small");
			clear_opt(sb, DIOREAD_NOLOCK);
		}
	}

	err = ext4_setup_system_zone(sb);
	if (err) {
		ext4_msg(sb, KERN_ERR, "failed to initialize system "
			 "zone (%d)", err);
		goto failed_mount4;
	}

	ext4_ext_init(sb);
	err = ext4_mb_init(sb, needs_recovery);
	if (err) {
		ext4_msg(sb, KERN_ERR, "failed to initialize mballoc (%d)",
			 err);
		goto failed_mount4;
	}

	err = ext4_register_li_request(sb, first_not_zeroed);
	if (err)
		goto failed_mount4;

	sbi->s_kobj.kset = ext4_kset;
	init_completion(&sbi->s_kobj_unregister);
	err = kobject_init_and_add(&sbi->s_kobj, &ext4_ktype, NULL,
				   "%s", sb->s_id);
	if (err) {
		ext4_mb_release(sb);
		ext4_ext_release(sb);
		goto failed_mount4;
	};

#ifdef CONFIG_EXT4_FS_SNAPSHOT
	if (ext4_snapshot_load(sb, es, sb->s_flags & MS_RDONLY))
		/* XXX: how to fail mount/force read-only at this point? */
		ext4_error(sb, "load snapshot failed\n");
#endif
	EXT4_SB(sb)->s_mount_state |= EXT4_ORPHAN_FS;
	ext4_orphan_cleanup(sb, es);
	EXT4_SB(sb)->s_mount_state &= ~EXT4_ORPHAN_FS;
	if (needs_recovery) {
		ext4_msg(sb, KERN_INFO, "recovery complete");
		ext4_mark_recovery_complete(sb, es);
	}
	if (EXT4_SB(sb)->s_journal) {
		if (test_opt(sb, DATA_FLAGS) == EXT4_MOUNT_JOURNAL_DATA)
			descr = " journalled data mode";
		else if (test_opt(sb, DATA_FLAGS) == EXT4_MOUNT_ORDERED_DATA)
			descr = " ordered data mode";
		else
			descr = " writeback data mode";
	} else
		descr = "out journal";

	ext4_msg(sb, KERN_INFO, "mounted filesystem with%s. "
		 "Opts: %s%s%s", descr, sbi->s_es->s_mount_opts,
		 *sbi->s_es->s_mount_opts ? "; " : "", orig_data);

	init_timer(&sbi->s_err_report);
	sbi->s_err_report.function = print_daily_error_info;
	sbi->s_err_report.data = (unsigned long) sb;
	if (es->s_error_count)
		mod_timer(&sbi->s_err_report, jiffies + 300*HZ); /* 5 minutes */

	kfree(orig_data);
	return 0;

cantfind_ext4:
	if (!silent)
		ext4_msg(sb, KERN_ERR, "VFS: Can't find ext4 filesystem");
	goto failed_mount;

failed_mount4:
	ext4_msg(sb, KERN_ERR, "mount failed");
	destroy_workqueue(EXT4_SB(sb)->dio_unwritten_wq);
failed_mount_wq:
	ext4_release_system_zone(sb);
	if (sbi->s_journal) {
		jbd2_journal_destroy(sbi->s_journal);
		sbi->s_journal = NULL;
	}
failed_mount3:
	if (sbi->s_flex_groups) {
		if (is_vmalloc_addr(sbi->s_flex_groups))
			vfree(sbi->s_flex_groups);
		else
			kfree(sbi->s_flex_groups);
	}
	percpu_counter_destroy(&sbi->s_freeblocks_counter);
	percpu_counter_destroy(&sbi->s_freeinodes_counter);
	percpu_counter_destroy(&sbi->s_dirs_counter);
	percpu_counter_destroy(&sbi->s_dirtyblocks_counter);
failed_mount2:
	for (i = 0; i < db_count; i++)
		brelse(sbi->s_group_desc[i]);
	kfree(sbi->s_group_desc);
failed_mount:
	if (sbi->s_proc) {
		remove_proc_entry(sb->s_id, ext4_proc_root);
	}
#ifdef CONFIG_QUOTA
	for (i = 0; i < MAXQUOTAS; i++)
		kfree(sbi->s_qf_names[i]);
#endif
	ext4_blkdev_remove(sbi);
	brelse(bh);
out_fail:
	sb->s_fs_info = NULL;
	kfree(sbi->s_blockgroup_lock);
	kfree(sbi);
out_free_orig:
	kfree(orig_data);
	return ret;
}

/*
 * Setup any per-fs journal parameters now.  We'll do this both on
 * initial mount, once the journal has been initialised but before we've
 * done any recovery; and again on any subsequent remount.
 */
static void ext4_init_journal_params(struct super_block *sb, journal_t *journal)
{
	struct ext4_sb_info *sbi = EXT4_SB(sb);

	journal->j_commit_interval = sbi->s_commit_interval;
	journal->j_min_batch_time = sbi->s_min_batch_time;
	journal->j_max_batch_time = sbi->s_max_batch_time;

	write_lock(&journal->j_state_lock);
	if (test_opt(sb, BARRIER))
		journal->j_flags |= JBD2_BARRIER;
	else
		journal->j_flags &= ~JBD2_BARRIER;
	if (test_opt(sb, DATA_ERR_ABORT))
		journal->j_flags |= JBD2_ABORT_ON_SYNCDATA_ERR;
	else
		journal->j_flags &= ~JBD2_ABORT_ON_SYNCDATA_ERR;
	write_unlock(&journal->j_state_lock);
}

static journal_t *ext4_get_journal(struct super_block *sb,
				   unsigned int journal_inum)
{
	struct inode *journal_inode;
	journal_t *journal;

	BUG_ON(!EXT4_HAS_COMPAT_FEATURE(sb, EXT4_FEATURE_COMPAT_HAS_JOURNAL));

	/* First, test for the existence of a valid inode on disk.  Bad
	 * things happen if we iget() an unused inode, as the subsequent
	 * iput() will try to delete it. */

	journal_inode = ext4_iget(sb, journal_inum);
	if (IS_ERR(journal_inode)) {
		ext4_msg(sb, KERN_ERR, "no journal found");
		return NULL;
	}
	if (!journal_inode->i_nlink) {
		make_bad_inode(journal_inode);
		iput(journal_inode);
		ext4_msg(sb, KERN_ERR, "journal inode is deleted");
		return NULL;
	}

	jbd_debug(2, "Journal inode found at %p: %lld bytes\n",
		  journal_inode, journal_inode->i_size);
	if (!S_ISREG(journal_inode->i_mode)) {
		ext4_msg(sb, KERN_ERR, "invalid journal inode");
		iput(journal_inode);
		return NULL;
	}
#ifdef CONFIG_EXT4_FS_SNAPSHOT_JOURNAL_CREDITS
	
	if (EXT4_SNAPSHOTS(sb) &&
			(journal_inode->i_size >> EXT4_BLOCK_SIZE_BITS(sb)) <
			EXT4_MIN_JOURNAL_BLOCKS) {
		ext4_msg(sb, KERN_ERR,
			"journal is too small (%lld < %u) for snapshots",
			journal_inode->i_size >> EXT4_BLOCK_SIZE_BITS(sb),
			EXT4_MIN_JOURNAL_BLOCKS);
		iput(journal_inode);
		return NULL;
	}

	if (EXT4_SNAPSHOTS(sb) &&
			(journal_inode->i_size >> EXT4_BLOCK_SIZE_BITS(sb)) <
			EXT4_BIG_JOURNAL_BLOCKS) {
		snapshot_debug(1, "warning: journal is not big enough "
			"(%lld < %u) - this might affect concurrent "
			"filesystem writers performance!\n",
			journal_inode->i_size >> EXT4_BLOCK_SIZE_BITS(sb),
			EXT4_BIG_JOURNAL_BLOCKS);
	}

#endif
	journal = jbd2_journal_init_inode(journal_inode);
	if (!journal) {
		ext4_msg(sb, KERN_ERR, "Could not load journal inode");
		iput(journal_inode);
		return NULL;
	}
	journal->j_private = sb;
	ext4_init_journal_params(sb, journal);
	return journal;
}

static journal_t *ext4_get_dev_journal(struct super_block *sb,
				       dev_t j_dev)
{
	struct buffer_head *bh;
	journal_t *journal;
	ext4_fsblk_t start;
	ext4_fsblk_t len;
	int hblock, blocksize;
	ext4_fsblk_t sb_block;
	unsigned long offset;
	struct ext4_super_block *es;
	struct block_device *bdev;

	BUG_ON(!EXT4_HAS_COMPAT_FEATURE(sb, EXT4_FEATURE_COMPAT_HAS_JOURNAL));

	bdev = ext4_blkdev_get(j_dev, sb);
	if (bdev == NULL)
		return NULL;

	blocksize = sb->s_blocksize;
	hblock = bdev_logical_block_size(bdev);
	if (blocksize < hblock) {
		ext4_msg(sb, KERN_ERR,
			"blocksize too small for journal device");
		goto out_bdev;
	}

	sb_block = EXT4_MIN_BLOCK_SIZE / blocksize;
	offset = EXT4_MIN_BLOCK_SIZE % blocksize;
	set_blocksize(bdev, blocksize);
	if (!(bh = __bread(bdev, sb_block, blocksize))) {
		ext4_msg(sb, KERN_ERR, "couldn't read superblock of "
		       "external journal");
		goto out_bdev;
	}

	es = (struct ext4_super_block *) (((char *)bh->b_data) + offset);
	if ((le16_to_cpu(es->s_magic) != EXT4_SUPER_MAGIC) ||
	    !(le32_to_cpu(es->s_feature_incompat) &
	      EXT4_FEATURE_INCOMPAT_JOURNAL_DEV)) {
		ext4_msg(sb, KERN_ERR, "external journal has "
					"bad superblock");
		brelse(bh);
		goto out_bdev;
	}

	if (memcmp(EXT4_SB(sb)->s_es->s_journal_uuid, es->s_uuid, 16)) {
		ext4_msg(sb, KERN_ERR, "journal UUID does not match");
		brelse(bh);
		goto out_bdev;
	}

	len = ext4_blocks_count(es);
	start = sb_block + 1;
	brelse(bh);	/* we're done with the superblock */

	journal = jbd2_journal_init_dev(bdev, sb->s_bdev,
					start, len, blocksize);
	if (!journal) {
		ext4_msg(sb, KERN_ERR, "failed to create device journal");
		goto out_bdev;
	}
	journal->j_private = sb;
	ll_rw_block(READ, 1, &journal->j_sb_buffer);
	wait_on_buffer(journal->j_sb_buffer);
	if (!buffer_uptodate(journal->j_sb_buffer)) {
		ext4_msg(sb, KERN_ERR, "I/O error on journal device");
		goto out_journal;
	}
	if (be32_to_cpu(journal->j_superblock->s_nr_users) != 1) {
		ext4_msg(sb, KERN_ERR, "External journal has more than one "
					"user (unsupported) - %d",
			be32_to_cpu(journal->j_superblock->s_nr_users));
		goto out_journal;
	}
	EXT4_SB(sb)->journal_bdev = bdev;
	ext4_init_journal_params(sb, journal);
	return journal;

out_journal:
	jbd2_journal_destroy(journal);
out_bdev:
	ext4_blkdev_put(bdev);
	return NULL;
}

static int ext4_load_journal(struct super_block *sb,
			     struct ext4_super_block *es,
			     unsigned long journal_devnum)
{
	journal_t *journal;
	unsigned int journal_inum = le32_to_cpu(es->s_journal_inum);
	dev_t journal_dev;
	int err = 0;
	int really_read_only;

	BUG_ON(!EXT4_HAS_COMPAT_FEATURE(sb, EXT4_FEATURE_COMPAT_HAS_JOURNAL));

	if (journal_devnum &&
	    journal_devnum != le32_to_cpu(es->s_journal_dev)) {
		ext4_msg(sb, KERN_INFO, "external journal device major/minor "
			"numbers have changed");
		journal_dev = new_decode_dev(journal_devnum);
	} else
		journal_dev = new_decode_dev(le32_to_cpu(es->s_journal_dev));

	really_read_only = bdev_read_only(sb->s_bdev);

	/*
	 * Are we loading a blank journal or performing recovery after a
	 * crash?  For recovery, we need to check in advance whether we
	 * can get read-write access to the device.
	 */
	if (EXT4_HAS_INCOMPAT_FEATURE(sb, EXT4_FEATURE_INCOMPAT_RECOVER)) {
		if (sb->s_flags & MS_RDONLY) {
			ext4_msg(sb, KERN_INFO, "INFO: recovery "
					"required on readonly filesystem");
			if (really_read_only) {
				ext4_msg(sb, KERN_ERR, "write access "
					"unavailable, cannot proceed");
				return -EROFS;
			}
			ext4_msg(sb, KERN_INFO, "write access will "
			       "be enabled during recovery");
		}
	}

	if (journal_inum && journal_dev) {
		ext4_msg(sb, KERN_ERR, "filesystem has both journal "
		       "and inode journals!");
		return -EINVAL;
	}

	if (journal_inum) {
		if (!(journal = ext4_get_journal(sb, journal_inum)))
			return -EINVAL;
	} else {
		if (!(journal = ext4_get_dev_journal(sb, journal_dev)))
			return -EINVAL;
	}

	if (!(journal->j_flags & JBD2_BARRIER))
		ext4_msg(sb, KERN_INFO, "barriers disabled");

	if (!really_read_only && test_opt(sb, UPDATE_JOURNAL)) {
		err = jbd2_journal_update_format(journal);
		if (err)  {
			ext4_msg(sb, KERN_ERR, "error updating journal");
			jbd2_journal_destroy(journal);
			return err;
		}
	}

	if (!EXT4_HAS_INCOMPAT_FEATURE(sb, EXT4_FEATURE_INCOMPAT_RECOVER))
		err = jbd2_journal_wipe(journal, !really_read_only);
	if (!err) {
		char *save = kmalloc(EXT4_S_ERR_LEN, GFP_KERNEL);
		if (save)
			memcpy(save, ((char *) es) +
			       EXT4_S_ERR_START, EXT4_S_ERR_LEN);
		err = jbd2_journal_load(journal);
		if (save)
			memcpy(((char *) es) + EXT4_S_ERR_START,
			       save, EXT4_S_ERR_LEN);
		kfree(save);
	}

	if (err) {
		ext4_msg(sb, KERN_ERR, "error loading journal");
		jbd2_journal_destroy(journal);
		return err;
	}

	EXT4_SB(sb)->s_journal = journal;
	ext4_clear_journal_err(sb, es);

	if (!really_read_only && journal_devnum &&
	    journal_devnum != le32_to_cpu(es->s_journal_dev)) {
		es->s_journal_dev = cpu_to_le32(journal_devnum);

		/* Make sure we flush the recovery flag to disk. */
		ext4_commit_super(sb, 1);
	}

	return 0;
}

static int ext4_commit_super(struct super_block *sb, int sync)
{
	struct ext4_super_block *es = EXT4_SB(sb)->s_es;
	struct buffer_head *sbh = EXT4_SB(sb)->s_sbh;
	int error = 0;

	if (!sbh)
		return error;
	if (buffer_write_io_error(sbh)) {
		/*
		 * Oh, dear.  A previous attempt to write the
		 * superblock failed.  This could happen because the
		 * USB device was yanked out.  Or it could happen to
		 * be a transient write error and maybe the block will
		 * be remapped.  Nothing we can do but to retry the
		 * write and hope for the best.
		 */
		ext4_msg(sb, KERN_ERR, "previous I/O error to "
		       "superblock detected");
		clear_buffer_write_io_error(sbh);
		set_buffer_uptodate(sbh);
	}
	/*
	 * If the file system is mounted read-only, don't update the
	 * superblock write time.  This avoids updating the superblock
	 * write time when we are mounting the root file system
	 * read/only but we need to replay the journal; at that point,
	 * for people who are east of GMT and who make their clock
	 * tick in localtime for Windows bug-for-bug compatibility,
	 * the clock is set in the future, and this will cause e2fsck
	 * to complain and force a full file system check.
	 */
	if (!(sb->s_flags & MS_RDONLY))
		es->s_wtime = cpu_to_le32(get_seconds());
	if (sb->s_bdev->bd_part)
		es->s_kbytes_written =
			cpu_to_le64(EXT4_SB(sb)->s_kbytes_written +
			    ((part_stat_read(sb->s_bdev->bd_part, sectors[1]) -
			      EXT4_SB(sb)->s_sectors_written_start) >> 1));
	else
		es->s_kbytes_written =
			cpu_to_le64(EXT4_SB(sb)->s_kbytes_written);
	ext4_free_blocks_count_set(es, percpu_counter_sum_positive(
					   &EXT4_SB(sb)->s_freeblocks_counter));
	es->s_free_inodes_count =
		cpu_to_le32(percpu_counter_sum_positive(
				&EXT4_SB(sb)->s_freeinodes_counter));
	sb->s_dirt = 0;
	BUFFER_TRACE(sbh, "marking dirty");
	mark_buffer_dirty(sbh);
	if (sync) {
		error = sync_dirty_buffer(sbh);
		if (error)
			return error;

		error = buffer_write_io_error(sbh);
		if (error) {
			ext4_msg(sb, KERN_ERR, "I/O error while writing "
			       "superblock");
			clear_buffer_write_io_error(sbh);
			set_buffer_uptodate(sbh);
		}
	}
	return error;
}

/*
 * Have we just finished recovery?  If so, and if we are mounting (or
 * remounting) the filesystem readonly, then we will end up with a
 * consistent fs on disk.  Record that fact.
 */
static void ext4_mark_recovery_complete(struct super_block *sb,
					struct ext4_super_block *es)
{
	journal_t *journal = EXT4_SB(sb)->s_journal;

	if (!EXT4_HAS_COMPAT_FEATURE(sb, EXT4_FEATURE_COMPAT_HAS_JOURNAL)) {
		BUG_ON(journal != NULL);
		return;
	}
	jbd2_journal_lock_updates(journal);
	if (jbd2_journal_flush(journal) < 0)
		goto out;

	if (EXT4_HAS_INCOMPAT_FEATURE(sb, EXT4_FEATURE_INCOMPAT_RECOVER) &&
	    sb->s_flags & MS_RDONLY) {
		EXT4_CLEAR_INCOMPAT_FEATURE(sb, EXT4_FEATURE_INCOMPAT_RECOVER);
		ext4_commit_super(sb, 1);
	}

out:
	jbd2_journal_unlock_updates(journal);
}

/*
 * If we are mounting (or read-write remounting) a filesystem whose journal
 * has recorded an error from a previous lifetime, move that error to the
 * main filesystem now.
 */
static void ext4_clear_journal_err(struct super_block *sb,
				   struct ext4_super_block *es)
{
	journal_t *journal;
	int j_errno;
	const char *errstr;

	BUG_ON(!EXT4_HAS_COMPAT_FEATURE(sb, EXT4_FEATURE_COMPAT_HAS_JOURNAL));

	journal = EXT4_SB(sb)->s_journal;

	/*
	 * Now check for any error status which may have been recorded in the
	 * journal by a prior ext4_error() or ext4_abort()
	 */

	j_errno = jbd2_journal_errno(journal);
	if (j_errno) {
		char nbuf[16];

#ifdef CONFIG_EXT4_FS_SNAPSHOT_JOURNAL_ERROR
		char *buf1, *buf2;
		unsigned long offset1, offset2;
		int len1, len2;

		/* copy message buffer from journal to super block */
		buf1 = (char *)journal->j_superblock;
		offset1 = (unsigned long)buf1 % sb->s_blocksize;
		buf1 += sizeof(journal_superblock_t);
		offset1 += sizeof(journal_superblock_t);
		len1 = sb->s_blocksize - offset1;
		buf2 = (char *)EXT4_SB(sb)->s_es;
		offset2 = (unsigned long)buf2 % sb->s_blocksize;
		buf2 += sizeof(struct ext4_super_block);
		offset2 += sizeof(struct ext4_super_block);
		len2 = sb->s_blocksize - offset2;
		if (len2 > len1)
			len2 = len1;
		if (len2 > 0 && *buf1)
			memcpy(buf2, buf1, len2);
#endif
		errstr = ext4_decode_error(sb, j_errno, nbuf);
		ext4_warning(sb, "Filesystem error recorded "
			     "from previous mount: %s", errstr);
		ext4_warning(sb, "Marking fs in need of filesystem check.");

#ifdef CONFIG_EXT4_FS_SNAPSHOT_JOURNAL_ERROR
		/* clear journal message buffer */
		if (len1 > 0)
			memset(buf1, 0, len1);

#endif
		EXT4_SB(sb)->s_mount_state |= EXT4_ERROR_FS;
		es->s_state |= cpu_to_le16(EXT4_ERROR_FS);
		ext4_commit_super(sb, 1);

		jbd2_journal_clear_err(journal);
	}
}

/*
 * Force the running and committing transactions to commit,
 * and wait on the commit.
 */
int ext4_force_commit(struct super_block *sb)
{
	journal_t *journal;
	int ret = 0;

	if (sb->s_flags & MS_RDONLY)
		return 0;

	journal = EXT4_SB(sb)->s_journal;
	if (journal) {
		vfs_check_frozen(sb, SB_FREEZE_TRANS);
		ret = ext4_journal_force_commit(journal);
	}

	return ret;
}

static void ext4_write_super(struct super_block *sb)
{
	lock_super(sb);
	ext4_commit_super(sb, 1);
	unlock_super(sb);
}

static int ext4_sync_fs(struct super_block *sb, int wait)
{
	int ret = 0;
	tid_t target;
	struct ext4_sb_info *sbi = EXT4_SB(sb);

	trace_ext4_sync_fs(sb, wait);
	flush_workqueue(sbi->dio_unwritten_wq);
	if (jbd2_journal_start_commit(sbi->s_journal, &target)) {
		if (wait)
			jbd2_log_wait_commit(sbi->s_journal, target);
	}
	return ret;
}

/*
 * LVM calls this function before a (read-only) snapshot is created.  This
 * gives us a chance to flush the journal completely and mark the fs clean.
 */
static int ext4_freeze(struct super_block *sb)
{
	int error = 0;
	journal_t *journal;

	if (sb->s_flags & MS_RDONLY)
		return 0;

	journal = EXT4_SB(sb)->s_journal;

	/* Now we set up the journal barrier. */
	jbd2_journal_lock_updates(journal);

	/*
	 * Don't clear the needs_recovery flag if we failed to flush
	 * the journal.
	 */
	error = jbd2_journal_flush(journal);
	if (error < 0)
		goto out;

	/* Journal blocked and flushed, clear needs_recovery flag. */
	EXT4_CLEAR_INCOMPAT_FEATURE(sb, EXT4_FEATURE_INCOMPAT_RECOVER);
	error = ext4_commit_super(sb, 1);
out:
	/* we rely on s_frozen to stop further updates */
	jbd2_journal_unlock_updates(EXT4_SB(sb)->s_journal);
	return error;
}

/*
 * Called by LVM after the snapshot is done.  We need to reset the RECOVER
 * flag here, even though the filesystem is not technically dirty yet.
 */
static int ext4_unfreeze(struct super_block *sb)
{
	if (sb->s_flags & MS_RDONLY)
		return 0;

	lock_super(sb);
	/* Reset the needs_recovery flag before the fs is unlocked. */
	EXT4_SET_INCOMPAT_FEATURE(sb, EXT4_FEATURE_INCOMPAT_RECOVER);
	ext4_commit_super(sb, 1);
	unlock_super(sb);
	return 0;
}

/*
 * Structure to save mount options for ext4_remount's benefit
 */
struct ext4_mount_options {
	unsigned long s_mount_opt;
	unsigned long s_mount_opt2;
	uid_t s_resuid;
	gid_t s_resgid;
	unsigned long s_commit_interval;
	u32 s_min_batch_time, s_max_batch_time;
#ifdef CONFIG_QUOTA
	int s_jquota_fmt;
	char *s_qf_names[MAXQUOTAS];
#endif
};

static int ext4_remount(struct super_block *sb, int *flags, char *data)
{
	struct ext4_super_block *es;
	struct ext4_sb_info *sbi = EXT4_SB(sb);
	ext4_fsblk_t n_blocks_count = 0;
	unsigned long old_sb_flags;
	struct ext4_mount_options old_opts;
	int enable_quota = 0;
	ext4_group_t g;
	unsigned int journal_ioprio = DEFAULT_JOURNAL_IOPRIO;
	int err;
#ifdef CONFIG_QUOTA
	int i;
#endif
	char *orig_data = kstrdup(data, GFP_KERNEL);

	/* Store the original options */
	lock_super(sb);
	old_sb_flags = sb->s_flags;
	old_opts.s_mount_opt = sbi->s_mount_opt;
	old_opts.s_mount_opt2 = sbi->s_mount_opt2;
	old_opts.s_resuid = sbi->s_resuid;
	old_opts.s_resgid = sbi->s_resgid;
	old_opts.s_commit_interval = sbi->s_commit_interval;
	old_opts.s_min_batch_time = sbi->s_min_batch_time;
	old_opts.s_max_batch_time = sbi->s_max_batch_time;
#ifdef CONFIG_QUOTA
	old_opts.s_jquota_fmt = sbi->s_jquota_fmt;
	for (i = 0; i < MAXQUOTAS; i++)
		old_opts.s_qf_names[i] = sbi->s_qf_names[i];
#endif
	if (sbi->s_journal && sbi->s_journal->j_task->io_context)
		journal_ioprio = sbi->s_journal->j_task->io_context->ioprio;

	/*
	 * Allow the "check" option to be passed as a remount option.
	 */
	if (!parse_options(data, sb, NULL, &journal_ioprio,
			   &n_blocks_count, 1)) {
		err = -EINVAL;
		goto restore_opts;
	}

	if (sbi->s_mount_flags & EXT4_MF_FS_ABORTED)
		ext4_abort(sb, "Abort forced by user");

	sb->s_flags = (sb->s_flags & ~MS_POSIXACL) |
		(test_opt(sb, POSIX_ACL) ? MS_POSIXACL : 0);

	es = sbi->s_es;

	if (sbi->s_journal) {
		ext4_init_journal_params(sb, sbi->s_journal);
		set_task_ioprio(sbi->s_journal->j_task, journal_ioprio);
	}

	if ((*flags & MS_RDONLY) != (sb->s_flags & MS_RDONLY) ||
		n_blocks_count > ext4_blocks_count(es)) {
		if (sbi->s_mount_flags & EXT4_MF_FS_ABORTED) {
			err = -EROFS;
			goto restore_opts;
		}

		if (*flags & MS_RDONLY) {
			err = dquot_suspend(sb, -1);
			if (err < 0)
				goto restore_opts;

			/*
			 * First of all, the unconditional stuff we have to do
			 * to disable replay of the journal when we next remount
			 */
			sb->s_flags |= MS_RDONLY;

			/*
			 * OK, test if we are remounting a valid rw partition
			 * readonly, and if so set the rdonly flag and then
			 * mark the partition as valid again.
			 */
			if (!(es->s_state & cpu_to_le16(EXT4_VALID_FS)) &&
			    (sbi->s_mount_state & EXT4_VALID_FS))
				es->s_state = cpu_to_le16(sbi->s_mount_state);

			if (sbi->s_journal)
				ext4_mark_recovery_complete(sb, es);
		} else {
			/* Make sure we can mount this feature set readwrite */
			if (!ext4_feature_set_ok(sb, 0)) {
				err = -EROFS;
				goto restore_opts;
			}
			/*
			 * Make sure the group descriptor checksums
			 * are sane.  If they aren't, refuse to remount r/w.
			 */
			for (g = 0; g < sbi->s_groups_count; g++) {
				struct ext4_group_desc *gdp =
					ext4_get_group_desc(sb, g, NULL);

				if (!ext4_group_desc_csum_verify(sbi, g, gdp)) {
					ext4_msg(sb, KERN_ERR,
	       "ext4_remount: Checksum for group %u failed (%u!=%u)",
		g, le16_to_cpu(ext4_group_desc_csum(sbi, g, gdp)),
					       le16_to_cpu(gdp->bg_checksum));
					err = -EINVAL;
					goto restore_opts;
				}
			}

			/*
			 * If we have an unprocessed orphan list hanging
			 * around from a previously readonly bdev mount,
			 * require a full umount/remount for now.
			 */
			if (es->s_last_orphan) {
				ext4_msg(sb, KERN_WARNING, "Couldn't "
				       "remount RDWR because of unprocessed "
				       "orphan inode list.  Please "
				       "umount/remount instead");
				err = -EINVAL;
				goto restore_opts;
			}

			/*
			 * Mounting a RDONLY partition read-write, so reread
			 * and store the current valid flag.  (It may have
			 * been changed by e2fsck since we originally mounted
			 * the partition.)
			 */
			if (sbi->s_journal)
				ext4_clear_journal_err(sb, es);
			sbi->s_mount_state = le16_to_cpu(es->s_state);
			if ((err = ext4_group_extend(sb, es, n_blocks_count)))
				goto restore_opts;
			if (!ext4_setup_super(sb, es, 0))
				sb->s_flags &= ~MS_RDONLY;
			enable_quota = 1;
		}
	}

	/*
	 * Reinitialize lazy itable initialization thread based on
	 * current settings
	 */
	if ((sb->s_flags & MS_RDONLY) || !test_opt(sb, INIT_INODE_TABLE))
		ext4_unregister_li_request(sb);
	else {
		ext4_group_t first_not_zeroed;
		first_not_zeroed = ext4_has_uninit_itable(sb);
		ext4_register_li_request(sb, first_not_zeroed);
	}

	ext4_setup_system_zone(sb);
	if (sbi->s_journal == NULL)
		ext4_commit_super(sb, 1);

#ifdef CONFIG_QUOTA
	/* Release old quota file names */
	for (i = 0; i < MAXQUOTAS; i++)
		if (old_opts.s_qf_names[i] &&
		    old_opts.s_qf_names[i] != sbi->s_qf_names[i])
			kfree(old_opts.s_qf_names[i]);
#endif
	unlock_super(sb);
	if (enable_quota)
		dquot_resume(sb, -1);

	ext4_msg(sb, KERN_INFO, "re-mounted. Opts: %s", orig_data);
	kfree(orig_data);
	return 0;

restore_opts:
	sb->s_flags = old_sb_flags;
	sbi->s_mount_opt = old_opts.s_mount_opt;
	sbi->s_mount_opt2 = old_opts.s_mount_opt2;
	sbi->s_resuid = old_opts.s_resuid;
	sbi->s_resgid = old_opts.s_resgid;
	sbi->s_commit_interval = old_opts.s_commit_interval;
	sbi->s_min_batch_time = old_opts.s_min_batch_time;
	sbi->s_max_batch_time = old_opts.s_max_batch_time;
#ifdef CONFIG_QUOTA
	sbi->s_jquota_fmt = old_opts.s_jquota_fmt;
	for (i = 0; i < MAXQUOTAS; i++) {
		if (sbi->s_qf_names[i] &&
		    old_opts.s_qf_names[i] != sbi->s_qf_names[i])
			kfree(sbi->s_qf_names[i]);
		sbi->s_qf_names[i] = old_opts.s_qf_names[i];
	}
#endif
	unlock_super(sb);
	kfree(orig_data);
	return err;
}

#ifdef CONFIG_EXT4_FS_SNAPSHOT_CTL_RESERVE
static int ext4_statfs(struct dentry *dentry, struct kstatfs *buf)
{
	return ext4_statfs_sb(dentry->d_sb, buf);
}

int ext4_statfs_sb(struct super_block *sb, struct kstatfs *buf)
{
#else
static int ext4_statfs(struct dentry *dentry, struct kstatfs *buf)
{
	struct super_block *sb = dentry->d_sb;
#endif
	struct ext4_sb_info *sbi = EXT4_SB(sb);
	struct ext4_super_block *es = sbi->s_es;
	u64 fsid;

	if (test_opt(sb, MINIX_DF)) {
		sbi->s_overhead_last = 0;
	} else if (sbi->s_blocks_last != ext4_blocks_count(es)) {
		ext4_group_t i, ngroups = ext4_get_groups_count(sb);
		ext4_fsblk_t overhead = 0;

		/*
		 * Compute the overhead (FS structures).  This is constant
		 * for a given filesystem unless the number of block groups
		 * changes so we cache the previous value until it does.
		 */

		/*
		 * All of the blocks before first_data_block are
		 * overhead
		 */
		overhead = le32_to_cpu(es->s_first_data_block);

		/*
		 * Add the overhead attributed to the superblock and
		 * block group descriptors.  If the sparse superblocks
		 * feature is turned on, then not all groups have this.
		 */
		for (i = 0; i < ngroups; i++) {
			overhead += ext4_bg_has_super(sb, i) +
				ext4_bg_num_gdb(sb, i);
			cond_resched();
		}

		/*
		 * Every block group has an inode bitmap, a block
		 * bitmap, and an inode table.
		 */
		overhead += ngroups * (2 + sbi->s_itb_per_group);
		sbi->s_overhead_last = overhead;
		smp_wmb();
		sbi->s_blocks_last = ext4_blocks_count(es);
	}

	buf->f_type = EXT4_SUPER_MAGIC;
	buf->f_bsize = sb->s_blocksize;
	buf->f_blocks = ext4_blocks_count(es) - sbi->s_overhead_last;
	buf->f_bfree = percpu_counter_sum_positive(&sbi->s_freeblocks_counter) -
		       percpu_counter_sum_positive(&sbi->s_dirtyblocks_counter);
	buf->f_bavail = buf->f_bfree - ext4_r_blocks_count(es);
	if (buf->f_bfree < ext4_r_blocks_count(es))
		buf->f_bavail = 0;
#ifdef CONFIG_EXT4_FS_SNAPSHOT_CTL_RESERVE
	if (ext4_snapshot_active(sbi)) {
		if (buf->f_bfree < ext4_r_blocks_count(es) +
				le64_to_cpu(es->s_snapshot_r_blocks_count))
			buf->f_bavail = 0;
		else
			buf->f_bavail -=
				le64_to_cpu(es->s_snapshot_r_blocks_count);
	}
	buf->f_spare[0] = percpu_counter_sum_positive(&sbi->s_dirs_counter);
	buf->f_spare[1] = sbi->s_overhead_last;
#endif
	buf->f_files = le32_to_cpu(es->s_inodes_count);
	buf->f_ffree = percpu_counter_sum_positive(&sbi->s_freeinodes_counter);
	buf->f_namelen = EXT4_NAME_LEN;
	fsid = le64_to_cpup((void *)es->s_uuid) ^
	       le64_to_cpup((void *)es->s_uuid + sizeof(u64));
	buf->f_fsid.val[0] = fsid & 0xFFFFFFFFUL;
	buf->f_fsid.val[1] = (fsid >> 32) & 0xFFFFFFFFUL;

	return 0;
}

/* Helper function for writing quotas on sync - we need to start transaction
 * before quota file is locked for write. Otherwise the are possible deadlocks:
 * Process 1                         Process 2
 * ext4_create()                     quota_sync()
 *   jbd2_journal_start()                  write_dquot()
 *   dquot_initialize()                         down(dqio_mutex)
 *     down(dqio_mutex)                    jbd2_journal_start()
 *
 */

#ifdef CONFIG_QUOTA

static inline struct inode *dquot_to_inode(struct dquot *dquot)
{
	return sb_dqopt(dquot->dq_sb)->files[dquot->dq_type];
}

static int ext4_write_dquot(struct dquot *dquot)
{
	int ret, err;
	handle_t *handle;
	struct inode *inode;

	inode = dquot_to_inode(dquot);
	handle = ext4_journal_start(inode,
				    EXT4_QUOTA_TRANS_BLOCKS(dquot->dq_sb));
	if (IS_ERR(handle))
		return PTR_ERR(handle);
	ret = dquot_commit(dquot);
	err = ext4_journal_stop(handle);
	if (!ret)
		ret = err;
	return ret;
}

static int ext4_acquire_dquot(struct dquot *dquot)
{
	int ret, err;
	handle_t *handle;

	handle = ext4_journal_start(dquot_to_inode(dquot),
				    EXT4_QUOTA_INIT_BLOCKS(dquot->dq_sb));
	if (IS_ERR(handle))
		return PTR_ERR(handle);
	ret = dquot_acquire(dquot);
	err = ext4_journal_stop(handle);
	if (!ret)
		ret = err;
	return ret;
}

static int ext4_release_dquot(struct dquot *dquot)
{
	int ret, err;
	handle_t *handle;

	handle = ext4_journal_start(dquot_to_inode(dquot),
				    EXT4_QUOTA_DEL_BLOCKS(dquot->dq_sb));
	if (IS_ERR(handle)) {
		/* Release dquot anyway to avoid endless cycle in dqput() */
		dquot_release(dquot);
		return PTR_ERR(handle);
	}
	ret = dquot_release(dquot);
	err = ext4_journal_stop(handle);
	if (!ret)
		ret = err;
	return ret;
}

static int ext4_mark_dquot_dirty(struct dquot *dquot)
{
	/* Are we journaling quotas? */
	if (EXT4_SB(dquot->dq_sb)->s_qf_names[USRQUOTA] ||
	    EXT4_SB(dquot->dq_sb)->s_qf_names[GRPQUOTA]) {
		dquot_mark_dquot_dirty(dquot);
		return ext4_write_dquot(dquot);
	} else {
		return dquot_mark_dquot_dirty(dquot);
	}
}

static int ext4_write_info(struct super_block *sb, int type)
{
	int ret, err;
	handle_t *handle;

	/* Data block + inode block */
	handle = ext4_journal_start(sb->s_root->d_inode, 2);
	if (IS_ERR(handle))
		return PTR_ERR(handle);
	ret = dquot_commit_info(sb, type);
	err = ext4_journal_stop(handle);
	if (!ret)
		ret = err;
	return ret;
}

/*
 * Turn on quotas during mount time - we need to find
 * the quota file and such...
 */
static int ext4_quota_on_mount(struct super_block *sb, int type)
{
	return dquot_quota_on_mount(sb, EXT4_SB(sb)->s_qf_names[type],
					EXT4_SB(sb)->s_jquota_fmt, type);
}

/*
 * Standard function to be called on quota_on
 */
static int ext4_quota_on(struct super_block *sb, int type, int format_id,
			 struct path *path)
{
	int err;

	if (!test_opt(sb, QUOTA))
		return -EINVAL;

	/* Quotafile not on the same filesystem? */
	if (path->mnt->mnt_sb != sb)
		return -EXDEV;
	/* Journaling quota? */
	if (EXT4_SB(sb)->s_qf_names[type]) {
		/* Quotafile not in fs root? */
		if (path->dentry->d_parent != sb->s_root)
			ext4_msg(sb, KERN_WARNING,
				"Quota file not on filesystem root. "
				"Journaled quota will not work");
	}

	/*
	 * When we journal data on quota file, we have to flush journal to see
	 * all updates to the file when we bypass pagecache...
	 */
	if (EXT4_SB(sb)->s_journal &&
	    ext4_should_journal_data(path->dentry->d_inode)) {
		/*
		 * We don't need to lock updates but journal_flush() could
		 * otherwise be livelocked...
		 */
		jbd2_journal_lock_updates(EXT4_SB(sb)->s_journal);
		err = jbd2_journal_flush(EXT4_SB(sb)->s_journal);
		jbd2_journal_unlock_updates(EXT4_SB(sb)->s_journal);
		if (err)
			return err;
	}

	return dquot_quota_on(sb, type, format_id, path);
}

static int ext4_quota_off(struct super_block *sb, int type)
{
	/* Force all delayed allocation blocks to be allocated.
	 * Caller already holds s_umount sem */
	if (test_opt(sb, DELALLOC))
		sync_filesystem(sb);

	return dquot_quota_off(sb, type);
}

/* Read data from quotafile - avoid pagecache and such because we cannot afford
 * acquiring the locks... As quota files are never truncated and quota code
 * itself serializes the operations (and noone else should touch the files)
 * we don't have to be afraid of races */
static ssize_t ext4_quota_read(struct super_block *sb, int type, char *data,
			       size_t len, loff_t off)
{
	struct inode *inode = sb_dqopt(sb)->files[type];
	ext4_lblk_t blk = off >> EXT4_BLOCK_SIZE_BITS(sb);
	int err = 0;
	int offset = off & (sb->s_blocksize - 1);
	int tocopy;
	size_t toread;
	struct buffer_head *bh;
	loff_t i_size = i_size_read(inode);

	if (off > i_size)
		return 0;
	if (off+len > i_size)
		len = i_size-off;
	toread = len;
	while (toread > 0) {
		tocopy = sb->s_blocksize - offset < toread ?
				sb->s_blocksize - offset : toread;
		bh = ext4_bread(NULL, inode, blk, 0, &err);
		if (err)
			return err;
		if (!bh)	/* A hole? */
			memset(data, 0, tocopy);
		else
			memcpy(data, bh->b_data+offset, tocopy);
		brelse(bh);
		offset = 0;
		toread -= tocopy;
		data += tocopy;
		blk++;
	}
	return len;
}

/* Write to quotafile (we know the transaction is already started and has
 * enough credits) */
static ssize_t ext4_quota_write(struct super_block *sb, int type,
				const char *data, size_t len, loff_t off)
{
	struct inode *inode = sb_dqopt(sb)->files[type];
	ext4_lblk_t blk = off >> EXT4_BLOCK_SIZE_BITS(sb);
	int err = 0;
	int offset = off & (sb->s_blocksize - 1);
	struct buffer_head *bh;
	handle_t *handle = journal_current_handle();

	if (EXT4_SB(sb)->s_journal && !handle) {
		ext4_msg(sb, KERN_WARNING, "Quota write (off=%llu, len=%llu)"
			" cancelled because transaction is not started",
			(unsigned long long)off, (unsigned long long)len);
		return -EIO;
	}
	/*
	 * Since we account only one data block in transaction credits,
	 * then it is impossible to cross a block boundary.
	 */
	if (sb->s_blocksize - offset < len) {
		ext4_msg(sb, KERN_WARNING, "Quota write (off=%llu, len=%llu)"
			" cancelled because not block aligned",
			(unsigned long long)off, (unsigned long long)len);
		return -EIO;
	}

	mutex_lock_nested(&inode->i_mutex, I_MUTEX_QUOTA);
	bh = ext4_bread(handle, inode, blk, 1, &err);
	if (!bh)
		goto out;
	err = ext4_journal_get_write_access(handle, bh);
	if (err) {
		brelse(bh);
		goto out;
	}
	lock_buffer(bh);
	memcpy(bh->b_data+offset, data, len);
	flush_dcache_page(bh->b_page);
	unlock_buffer(bh);
	err = ext4_handle_dirty_metadata(handle, NULL, bh);
	brelse(bh);
out:
	if (err) {
		mutex_unlock(&inode->i_mutex);
		return err;
	}
	if (inode->i_size < off + len) {
		i_size_write(inode, off + len);
		EXT4_I(inode)->i_disksize = inode->i_size;
	}
	inode->i_mtime = inode->i_ctime = CURRENT_TIME;
	ext4_mark_inode_dirty(handle, inode);
	mutex_unlock(&inode->i_mutex);
	return len;
}

#endif

static struct dentry *ext4_mount(struct file_system_type *fs_type, int flags,
		       const char *dev_name, void *data)
{
	return mount_bdev(fs_type, flags, dev_name, data, ext4_fill_super);
}

#if !defined(CONFIG_EXT2_FS) && !defined(CONFIG_EXT2_FS_MODULE) && defined(CONFIG_EXT4_USE_FOR_EXT23)
static struct file_system_type ext2_fs_type = {
	.owner		= THIS_MODULE,
	.name		= "ext2",
	.mount		= ext4_mount,
	.kill_sb	= kill_block_super,
	.fs_flags	= FS_REQUIRES_DEV,
};

static inline void register_as_ext2(void)
{
	int err = register_filesystem(&ext2_fs_type);
	if (err)
		printk(KERN_WARNING
		       "EXT4-fs: Unable to register as ext2 (%d)\n", err);
}

static inline void unregister_as_ext2(void)
{
	unregister_filesystem(&ext2_fs_type);
}
MODULE_ALIAS("ext2");
#else
static inline void register_as_ext2(void) { }
static inline void unregister_as_ext2(void) { }
#endif

#if !defined(CONFIG_EXT3_FS) && !defined(CONFIG_EXT3_FS_MODULE) && defined(CONFIG_EXT4_USE_FOR_EXT23)
static inline void register_as_ext3(void)
{
	int err = register_filesystem(&ext3_fs_type);
	if (err)
		printk(KERN_WARNING
		       "EXT4-fs: Unable to register as ext3 (%d)\n", err);
}

static inline void unregister_as_ext3(void)
{
	unregister_filesystem(&ext3_fs_type);
}
MODULE_ALIAS("ext3");
#else
static inline void register_as_ext3(void) { }
static inline void unregister_as_ext3(void) { }
#endif

static struct file_system_type ext4_fs_type = {
	.owner		= THIS_MODULE,
	.name		= "ext4",
	.mount		= ext4_mount,
	.kill_sb	= kill_block_super,
	.fs_flags	= FS_REQUIRES_DEV,
};

static int __init ext4_init_feat_adverts(void)
{
	struct ext4_features *ef;
	int ret = -ENOMEM;

	ef = kzalloc(sizeof(struct ext4_features), GFP_KERNEL);
	if (!ef)
		goto out;

	ef->f_kobj.kset = ext4_kset;
	init_completion(&ef->f_kobj_unregister);
	ret = kobject_init_and_add(&ef->f_kobj, &ext4_feat_ktype, NULL,
				   "features");
	if (ret) {
		kfree(ef);
		goto out;
	}

	ext4_feat = ef;
	ret = 0;
out:
	return ret;
}

static void ext4_exit_feat_adverts(void)
{
	kobject_put(&ext4_feat->f_kobj);
	wait_for_completion(&ext4_feat->f_kobj_unregister);
	kfree(ext4_feat);
}

<<<<<<< HEAD
=======
/* Shared across all ext4 file systems */
wait_queue_head_t ext4__ioend_wq[EXT4_WQ_HASH_SZ];
struct mutex ext4__aio_mutex[EXT4_WQ_HASH_SZ];

>>>>>>> 521cb40b
static int __init ext4_init_fs(void)
{
	int i, err;

	ext4_check_flag_values();

	for (i = 0; i < EXT4_WQ_HASH_SZ; i++) {
		mutex_init(&ext4__aio_mutex[i]);
		init_waitqueue_head(&ext4__ioend_wq[i]);
	}

	err = ext4_init_pageio();
	if (err)
		return err;
	err = ext4_init_system_zone();
	if (err)
		goto out7;
	ext4_kset = kset_create_and_add("ext4", NULL, fs_kobj);
	if (!ext4_kset)
		goto out6;
	ext4_proc_root = proc_mkdir("fs/ext4", NULL);
	if (!ext4_proc_root)
		goto out5;

	err = ext4_init_feat_adverts();
	if (err)
		goto out4;

	err = ext4_init_mballoc();
	if (err)
		goto out3;

	err = ext4_init_xattr();
	if (err)
		goto out2;
	err = init_inodecache();
	if (err)
		goto out1;
	register_as_ext2();
	register_as_ext3();
	err = register_filesystem(&ext4_fs_type);
	if (err)
		goto out;
#ifdef CONFIG_EXT4_FS_SNAPSHOT
	err = init_ext4_snapshot();
	if (err)
		goto out_fs;
#endif

	ext4_li_info = NULL;
	mutex_init(&ext4_li_mtx);
	return 0;
#ifdef CONFIG_EXT4_FS_SNAPSHOT
out_fs:
	unregister_filesystem(&ext4_fs_type);
#endif
out:
	unregister_as_ext2();
	unregister_as_ext3();
	destroy_inodecache();
out1:
	ext4_exit_xattr();
out2:
	ext4_exit_mballoc();
out3:
	ext4_exit_feat_adverts();
<<<<<<< HEAD
=======
out4:
>>>>>>> 521cb40b
	remove_proc_entry("fs/ext4", NULL);
out5:
	kset_unregister(ext4_kset);
out6:
	ext4_exit_system_zone();
out7:
	ext4_exit_pageio();
	return err;
}

static void __exit ext4_exit_fs(void)
{
#ifdef CONFIG_EXT4_FS_SNAPSHOT
	exit_ext4_snapshot();
#endif
	ext4_destroy_lazyinit_thread();
	unregister_as_ext2();
	unregister_as_ext3();
	unregister_filesystem(&ext4_fs_type);
	destroy_inodecache();
	ext4_exit_xattr();
	ext4_exit_mballoc();
	ext4_exit_feat_adverts();
	remove_proc_entry("fs/ext4", NULL);
	kset_unregister(ext4_kset);
	ext4_exit_system_zone();
	ext4_exit_pageio();
}

MODULE_AUTHOR("Remy Card, Stephen Tweedie, Andrew Morton, Andreas Dilger, Theodore Ts'o and others");
MODULE_DESCRIPTION("Fourth Extended Filesystem");
MODULE_LICENSE("GPL");
module_init(ext4_init_fs)
module_exit(ext4_exit_fs)<|MERGE_RESOLUTION|>--- conflicted
+++ resolved
@@ -478,26 +478,19 @@
 	va_list args;
 
 	va_start(args, fmt);
-<<<<<<< HEAD
-	printk(KERN_CRIT "EXT4-fs error (device %s): %s:%d: comm %s: ",
-	       sb->s_id, function, line, current->comm);
-	vprintk(fmt, args);
-	printk("\n");
-#ifdef CONFIG_EXT4_FS_SNAPSHOT_JOURNAL_ERROR
-	va_end(args);
-
-	/* record error message in journal super block */
-	va_start(args, fmt);
-	ext4_record_journal_err(sb, __func__, function, fmt, args);
-#endif
-=======
 	vaf.fmt = fmt;
 	vaf.va = &args;
 	printk(KERN_CRIT "EXT4-fs error (device %s): %s:%d: comm %s: %pV\n",
 	       sb->s_id, function, line, current->comm, &vaf);
->>>>>>> 521cb40b
 	va_end(args);
 
+#ifdef CONFIG_EXT4_FS_SNAPSHOT_JOURNAL_ERROR
+	/* record error message in journal super block */
+	va_start(args, fmt);
+	ext4_record_journal_err(sb, __func__, function, fmt, args);
+	va_end(args);
+
+#endif
 	ext4_handle_error(sb);
 }
 
@@ -518,24 +511,17 @@
 	printk(KERN_CRIT "EXT4-fs error (device %s): %s:%d: inode #%lu: ",
 	       inode->i_sb->s_id, function, line, inode->i_ino);
 	if (block)
-<<<<<<< HEAD
-		printk("block %llu: ", block);
-	printk("comm %s: ", current->comm);
-	vprintk(fmt, args);
-	printk("\n");
+		printk(KERN_CONT "block %llu: ", block);
+	printk(KERN_CONT "comm %s: %pV\n", current->comm, &vaf);
+	va_end(args);
+
 #ifdef CONFIG_EXT4_FS_SNAPSHOT_JOURNAL_ERROR
-	va_end(args);
-
 	/* record error message in journal super block */
 	va_start(args, fmt);
 	ext4_record_journal_err(inode->i_sb, __func__, function, fmt, args);
-#endif
-=======
-		printk(KERN_CONT "block %llu: ", block);
-	printk(KERN_CONT "comm %s: %pV\n", current->comm, &vaf);
->>>>>>> 521cb40b
 	va_end(args);
 
+#endif
 	ext4_handle_error(inode->i_sb);
 }
 
@@ -556,21 +542,6 @@
 	if (IS_ERR(path))
 		path = "(unknown)";
 	printk(KERN_CRIT
-<<<<<<< HEAD
-	       "EXT4-fs error (device %s): %s:%d: inode #%lu "
-	       "(comm %s path %s): ",
-	       inode->i_sb->s_id, function, line, inode->i_ino,
-	       current->comm, path);
-	vprintk(fmt, args);
-	printk("\n");
-#ifdef CONFIG_EXT4_FS_SNAPSHOT_JOURNAL_ERROR
-	va_end(args);
-
-	/* record error message in journal super block */
-	va_start(args, fmt);
-	ext4_record_journal_err(inode->i_sb, __func__, function, fmt, args);
-#endif
-=======
 	       "EXT4-fs error (device %s): %s:%d: inode #%lu: ",
 	       inode->i_sb->s_id, function, line, inode->i_ino);
 	if (block)
@@ -579,9 +550,15 @@
 	vaf.fmt = fmt;
 	vaf.va = &args;
 	printk(KERN_CONT "comm %s: path %s: %pV\n", current->comm, path, &vaf);
->>>>>>> 521cb40b
 	va_end(args);
 
+#ifdef CONFIG_EXT4_FS_SNAPSHOT_JOURNAL_ERROR
+	/* record error message in journal super block */
+	va_start(args, fmt);
+	ext4_record_journal_err(inode->i_sb, __func__, function, fmt, args);
+	va_end(args);
+
+#endif
 	ext4_handle_error(inode->i_sb);
 }
 
@@ -679,15 +656,15 @@
 	       function, line);
 	vprintk(fmt, args);
 	printk("\n");
+	va_end(args);
+
 #ifdef CONFIG_EXT4_FS_SNAPSHOT_JOURNAL_ERROR
-	va_end(args);
-
 	/* record error message in journal super block */
 	va_start(args, fmt);
 	ext4_record_journal_err(sb, __func__, function, fmt, args);
-#endif
 	va_end(args);
 
+#endif
 	if ((sb->s_flags & MS_RDONLY) == 0) {
 		ext4_msg(sb, KERN_CRIT, "Remounting filesystem read-only");
 		sb->s_flags |= MS_RDONLY;
@@ -750,23 +727,17 @@
 	if (ino)
 		printk(KERN_CONT "inode %lu: ", ino);
 	if (block)
-<<<<<<< HEAD
-		printk("block %llu:", (unsigned long long) block);
-	vprintk(fmt, args);
-	printk("\n");
+		printk(KERN_CONT "block %llu:", (unsigned long long) block);
+	printk(KERN_CONT "%pV\n", &vaf);
+	va_end(args);
+
 #ifdef CONFIG_EXT4_FS_SNAPSHOT_JOURNAL_ERROR
-	va_end(args);
-
 	/* record error message in journal super block */
 	va_start(args, fmt);
 	ext4_record_journal_err(sb, __func__, function, fmt, args);
-#endif
-=======
-		printk(KERN_CONT "block %llu:", (unsigned long long) block);
-	printk(KERN_CONT "%pV\n", &vaf);
->>>>>>> 521cb40b
 	va_end(args);
 
+#endif
 	if (test_opt(sb, ERRORS_CONT)) {
 		ext4_commit_super(sb, 0);
 		return;
@@ -5143,13 +5114,10 @@
 	kfree(ext4_feat);
 }
 
-<<<<<<< HEAD
-=======
 /* Shared across all ext4 file systems */
 wait_queue_head_t ext4__ioend_wq[EXT4_WQ_HASH_SZ];
 struct mutex ext4__aio_mutex[EXT4_WQ_HASH_SZ];
 
->>>>>>> 521cb40b
 static int __init ext4_init_fs(void)
 {
 	int i, err;
@@ -5216,10 +5184,7 @@
 	ext4_exit_mballoc();
 out3:
 	ext4_exit_feat_adverts();
-<<<<<<< HEAD
-=======
 out4:
->>>>>>> 521cb40b
 	remove_proc_entry("fs/ext4", NULL);
 out5:
 	kset_unregister(ext4_kset);
