/*
 *  linux/fs/next3/inode.c
 *
 * Copyright (C) 1992, 1993, 1994, 1995
 * Remy Card (card@masi.ibp.fr)
 * Laboratoire MASI - Institut Blaise Pascal
 * Universite Pierre et Marie Curie (Paris VI)
 *
 *  from
 *
 *  linux/fs/minix/inode.c
 *
 *  Copyright (C) 1991, 1992  Linus Torvalds
 *
 *  Goal-directed block allocation by Stephen Tweedie
 *	(sct@redhat.com), 1993, 1998
 *  Big-endian to little-endian byte-swapping/bitmaps by
 *        David S. Miller (davem@caip.rutgers.edu), 1995
 *  64-bit file support on 64-bit platforms by Jakub Jelinek
 *	(jj@sunsite.ms.mff.cuni.cz)
 *
 *  Assorted race fixes, rewrite of next3_get_block() by Al Viro, 2000
 *
 * Copyright (C) 2008-2010 CTERA Networks
 * Added snapshot support, Amir Goldstein <amir73il@users.sf.net>, 2008
 */

#include <linux/module.h>
#include <linux/fs.h>
#include <linux/time.h>
#include "next3_jbd.h"
#include <linux/jbd.h>
#include <linux/highuid.h>
#include <linux/pagemap.h>
#include <linux/quotaops.h>
#include <linux/string.h>
#include <linux/buffer_head.h>
#include <linux/writeback.h>
#include <linux/mpage.h>
#include <linux/uio.h>
#include <linux/bio.h>
#include <linux/fiemap.h>
#include <linux/namei.h>
#include <trace/events/next3.h>
#include "xattr.h"
#include "acl.h"
#include "snapshot.h"

static int next3_writepage_trans_blocks(struct inode *inode);
static int next3_block_truncate_page(struct inode *inode, loff_t from);

/*
 * Test whether an inode is a fast symlink.
 */
static int next3_inode_is_fast_symlink(struct inode *inode)
{
	int ea_blocks = NEXT3_I(inode)->i_file_acl ?
		(inode->i_sb->s_blocksize >> 9) : 0;

	return (S_ISLNK(inode->i_mode) && inode->i_blocks - ea_blocks == 0);
}

/*
 * The next3 forget function must perform a revoke if we are freeing data
 * which has been journaled.  Metadata (eg. indirect blocks) must be
 * revoked in all cases.
 *
 * "bh" may be NULL: a metadata block may have been freed from memory
 * but there may still be a record of it in the journal, and that record
 * still needs to be revoked.
 */
int next3_forget(handle_t *handle, int is_metadata, struct inode *inode,
			struct buffer_head *bh, next3_fsblk_t blocknr)
{
	int err;

	might_sleep();

	trace_next3_forget(inode, is_metadata, blocknr);
	BUFFER_TRACE(bh, "enter");

	jbd_debug(4, "forgetting bh %p: is_metadata = %d, mode %o, "
		  "data mode %lx\n",
		  bh, is_metadata, inode->i_mode,
		  test_opt(inode->i_sb, DATA_FLAGS));

	/* Never use the revoke function if we are doing full data
	 * journaling: there is no need to, and a V1 superblock won't
	 * support it.  Otherwise, only skip the revoke on un-journaled
	 * data blocks. */

	if (test_opt(inode->i_sb, DATA_FLAGS) == NEXT3_MOUNT_JOURNAL_DATA ||
	    (!is_metadata && !next3_should_journal_data(inode))) {
		if (bh) {
			BUFFER_TRACE(bh, "call journal_forget");
			return next3_journal_forget(handle, bh);
		}
		return 0;
	}

	/*
	 * data!=journal && (is_metadata || should_journal_data(inode))
	 */
	BUFFER_TRACE(bh, "call next3_journal_revoke");
	err = next3_journal_revoke(handle, blocknr, bh);
	if (err)
		next3_abort(inode->i_sb, __func__,
			   "error %d when attempting revoke", err);
	BUFFER_TRACE(bh, "exit");
	return err;
}

/*
 * Work out how many blocks we need to proceed with the next chunk of a
 * truncate transaction.
 */
static unsigned long blocks_for_truncate(struct inode *inode)
{
	unsigned long needed;

	needed = inode->i_blocks >> (inode->i_sb->s_blocksize_bits - 9);

	/* Give ourselves just enough room to cope with inodes in which
	 * i_blocks is corrupt: we've seen disk corruptions in the past
	 * which resulted in random data in an inode which looked enough
	 * like a regular file for next3 to try to delete it.  Things
	 * will go a bit crazy if that happens, but at least we should
	 * try not to panic the whole kernel. */
	if (needed < 2)
		needed = 2;

	/* But we need to bound the transaction so we don't overflow the
	 * journal. */
	if (needed > NEXT3_MAX_TRANS_DATA)
		needed = NEXT3_MAX_TRANS_DATA;

	return NEXT3_DATA_TRANS_BLOCKS(inode->i_sb) + needed;
}

/*
 * Truncate transactions can be complex and absolutely huge.  So we need to
 * be able to restart the transaction at a conventient checkpoint to make
 * sure we don't overflow the journal.
 *
 * start_transaction gets us a new handle for a truncate transaction,
 * and extend_transaction tries to extend the existing one a bit.  If
 * extend fails, we need to propagate the failure up and restart the
 * transaction in the top-level truncate loop. --sct
 */
static handle_t *start_transaction(struct inode *inode)
{
	handle_t *result;

	result = next3_journal_start(inode, blocks_for_truncate(inode));
	if (!IS_ERR(result))
		return result;

	next3_std_error(inode->i_sb, PTR_ERR(result));
	return result;
}

/*
 * Try to extend this transaction for the purposes of truncation.
 *
 * Returns 0 if we managed to create more room.  If we can't create more
 * room, and the transaction must be restarted we return 1.
 */
static int try_to_extend_transaction(handle_t *handle, struct inode *inode)
{
#ifdef CONFIG_NEXT3_FS_SNAPSHOT_JOURNAL_CREDITS
	if (NEXT3_SNAPSHOT_HAS_TRANS_BLOCKS(handle,
					    NEXT3_RESERVE_TRANS_BLOCKS+1))
#else
	if (handle->h_buffer_credits > NEXT3_RESERVE_TRANS_BLOCKS)
#endif
		return 0;
	if (!next3_journal_extend(handle, blocks_for_truncate(inode)))
		return 0;
	return 1;
}

/*
 * Restart the transaction associated with *handle.  This does a commit,
 * so before we call here everything must be consistently dirtied against
 * this transaction.
 */
static int truncate_restart_transaction(handle_t *handle, struct inode *inode)
{
	int ret;

	jbd_debug(2, "restarting handle %p\n", handle);
#ifdef CONFIG_NEXT3_FS_SNAPSHOT_CLEANUP
	/* Snapshot shrink/merge/clean do not take truncate_mutex */
	if (!mutex_is_locked(&NEXT3_I(inode)->truncate_mutex))
		return next3_journal_restart(handle, blocks_for_truncate(inode));
#endif
	/*
	 * Drop truncate_mutex to avoid deadlock with next3_get_blocks_handle
	 * At this moment, get_block can be called only for blocks inside
	 * i_size since page cache has been already dropped and writes are
	 * blocked by i_mutex. So we can safely drop the truncate_mutex.
	 */
	mutex_unlock(&NEXT3_I(inode)->truncate_mutex);
	ret = next3_journal_restart(handle, blocks_for_truncate(inode));
	mutex_lock(&NEXT3_I(inode)->truncate_mutex);
	return ret;
}

/*
 * Called at inode eviction from icache
 */
void next3_evict_inode (struct inode *inode)
{
	struct next3_inode_info *ei = NEXT3_I(inode);
	struct next3_block_alloc_info *rsv;
	handle_t *handle;
	int want_delete = 0;

	trace_next3_evict_inode(inode);
	if (!inode->i_nlink && !is_bad_inode(inode)) {
		dquot_initialize(inode);
		want_delete = 1;
	}

	/*
	 * When journalling data dirty buffers are tracked only in the journal.
	 * So although mm thinks everything is clean and ready for reaping the
	 * inode might still have some pages to write in the running
	 * transaction or waiting to be checkpointed. Thus calling
	 * journal_invalidatepage() (via truncate_inode_pages()) to discard
	 * these buffers can cause data loss. Also even if we did not discard
	 * these buffers, we would have no way to find them after the inode
	 * is reaped and thus user could see stale data if he tries to read
	 * them before the transaction is checkpointed. So be careful and
	 * force everything to disk here... We use ei->i_datasync_tid to
	 * store the newest transaction containing inode's data.
	 *
	 * Note that directories do not have this problem because they don't
	 * use page cache.
	 */
	if (inode->i_nlink && next3_should_journal_data(inode) &&
	    (S_ISLNK(inode->i_mode) || S_ISREG(inode->i_mode))) {
		tid_t commit_tid = atomic_read(&ei->i_datasync_tid);
		journal_t *journal = NEXT3_SB(inode->i_sb)->s_journal;

		log_start_commit(journal, commit_tid);
		log_wait_commit(journal, commit_tid);
		filemap_write_and_wait(&inode->i_data);
	}
	truncate_inode_pages(&inode->i_data, 0);

	next3_discard_reservation(inode);
	rsv = ei->i_block_alloc_info;
	ei->i_block_alloc_info = NULL;
	if (unlikely(rsv))
		kfree(rsv);

	if (!want_delete)
		goto no_delete;

	handle = start_transaction(inode);
	if (IS_ERR(handle)) {
		/*
		 * If we're going to skip the normal cleanup, we still need to
		 * make sure that the in-core orphan linked list is properly
		 * cleaned up.
		 */
		next3_orphan_del(NULL, inode);
		goto no_delete;
	}

	if (IS_SYNC(inode))
		handle->h_sync = 1;
	inode->i_size = 0;
	if (inode->i_blocks)
		next3_truncate(inode);
	/*
	 * Kill off the orphan record created when the inode lost the last
	 * link.  Note that next3_orphan_del() has to be able to cope with the
	 * deletion of a non-existent orphan - next3_truncate() could
	 * have removed the record.
	 */
	next3_orphan_del(handle, inode);
	ei->i_dtime = get_seconds();

	/*
	 * One subtle ordering requirement: if anything has gone wrong
	 * (transaction abort, IO errors, whatever), then we can still
	 * do these next steps (the fs will already have been marked as
	 * having errors), but we can't free the inode if the mark_dirty
	 * fails.
	 */
	if (next3_mark_inode_dirty(handle, inode)) {
		/* If that failed, just dquot_drop() and be done with that */
		dquot_drop(inode);
		end_writeback(inode);
	} else {
		next3_xattr_delete_inode(handle, inode);
		dquot_free_inode(inode);
		dquot_drop(inode);
		end_writeback(inode);
		next3_free_inode(handle, inode);
	}
	next3_journal_stop(handle);
	return;
no_delete:
	end_writeback(inode);
	dquot_drop(inode);
}

typedef struct {
	__le32	*p;
	__le32	key;
	struct buffer_head *bh;
} Indirect;

static inline void add_chain(Indirect *p, struct buffer_head *bh, __le32 *v)
{
	p->key = *(p->p = v);
	p->bh = bh;
}

static int verify_chain(Indirect *from, Indirect *to)
{
	while (from <= to && from->key == *from->p)
		from++;
	return (from > to);
}

/**
 *	next3_block_to_path - parse the block number into array of offsets
 *	@inode: inode in question (we are only interested in its superblock)
 *	@i_block: block number to be parsed
 *	@offsets: array to store the offsets in
 *      @boundary: set this non-zero if the referred-to block is likely to be
 *             followed (on disk) by an indirect block.
 *
 *	To store the locations of file's data next3 uses a data structure common
 *	for UNIX filesystems - tree of pointers anchored in the inode, with
 *	data blocks at leaves and indirect blocks in intermediate nodes.
 *	This function translates the block number into path in that tree -
 *	return value is the path length and @offsets[n] is the offset of
 *	pointer to (n+1)th node in the nth one. If @block is out of range
 *	(negative or too large) warning is printed and zero returned.
 *
 *	Note: function doesn't find node addresses, so no IO is needed. All
 *	we need to know is the capacity of indirect blocks (taken from the
 *	inode->i_sb).
 */

/*
 * Portability note: the last comparison (check that we fit into triple
 * indirect block) is spelled differently, because otherwise on an
 * architecture with 32-bit longs and 8Kb pages we might get into trouble
 * if our filesystem had 8Kb blocks. We might use long long, but that would
 * kill us on x86. Oh, well, at least the sign propagation does not matter -
 * i_block would have to be negative in the very beginning, so we would not
 * get there at all.
 */

static int next3_block_to_path(struct inode *inode,
#ifdef CONFIG_NEXT3_FS_SNAPSHOT_FILE_HUGE
		next3_lblk_t i_block, int offsets[4], int *boundary)
#else
			long i_block, int offsets[4], int *boundary)
#endif
{
	int ptrs = NEXT3_ADDR_PER_BLOCK(inode->i_sb);
	int ptrs_bits = NEXT3_ADDR_PER_BLOCK_BITS(inode->i_sb);
	const long direct_blocks = NEXT3_NDIR_BLOCKS,
		indirect_blocks = ptrs,
		double_blocks = (1 << (ptrs_bits * 2));
	int n = 0;
	int final = 0;

#ifdef CONFIG_NEXT3_FS_SNAPSHOT_FILE_HUGE
	/*
	 * Snapshot file i_block 0 is at the first double indirect mapped block
	 * and it can map up to 2^32-1 blocks using 3 extra triple indirect
	 * branches, replacing the the first 3 direct blocks.
	 */
	if (next3_snapshot_file(inode)) {
		i_block += SNAPSHOT_BLOCK_OFFSET;
		if (i_block < SNAPSHOT_BLOCK_OFFSET) {
			/* 32bit wrap around implies extra tind block */
			i_block -= SNAPSHOT_BLOCK_OFFSET;
			i_block -= double_blocks;
			goto extra_tind_blocks;
		}
	}

	if (i_block < direct_blocks) {
#else
	if (i_block < 0) {
		next3_warning (inode->i_sb, "next3_block_to_path", "block < 0");
	} else if (i_block < direct_blocks) {
#endif
		offsets[n++] = i_block;
		final = direct_blocks;
	} else if ( (i_block -= direct_blocks) < indirect_blocks) {
		offsets[n++] = NEXT3_IND_BLOCK;
		offsets[n++] = i_block;
		final = ptrs;
	} else if ((i_block -= indirect_blocks) < double_blocks) {
		offsets[n++] = NEXT3_DIND_BLOCK;
		offsets[n++] = i_block >> ptrs_bits;
		offsets[n++] = i_block & (ptrs - 1);
		final = ptrs;
	} else if (((i_block -= double_blocks) >> (ptrs_bits * 2)) < ptrs) {
		offsets[n++] = NEXT3_TIND_BLOCK;
		offsets[n++] = i_block >> (ptrs_bits * 2);
		offsets[n++] = (i_block >> ptrs_bits) & (ptrs - 1);
		offsets[n++] = i_block & (ptrs - 1);
		final = ptrs;
#ifdef CONFIG_NEXT3_FS_SNAPSHOT_FILE_HUGE
	} else if (next3_snapshot_file(inode)) {
		int tind;

extra_tind_blocks:
		tind = i_block >> (ptrs_bits * 3);
		/*
		 * When mapping blocks 2^32-SNAPSHOT_BLOCKS_OFFSET..2^32-1 and
		 * block size is 8K, could get here by goto extra_tind_blocks
		 * and tind will be 0 (not an extra tind).
		 */
		BUG_ON(tind < 0 || tind >= NEXT3_SNAPSHOT_NTIND_BLOCKS);
		i_block -= (tind << (ptrs_bits * 3));
		offsets[n++] = NEXT3_TIND_BLOCK + tind;
		offsets[n++] = i_block >> (ptrs_bits * 2);
		offsets[n++] = (i_block >> ptrs_bits) & (ptrs - 1);
		offsets[n++] = i_block & (ptrs - 1);
		final = ptrs;
#endif
	} else {
		next3_warning(inode->i_sb, "next3_block_to_path", "block > big");
	}
	if (boundary)
		*boundary = final - 1 - (i_block & (ptrs - 1));
	return n;
}

/**
 *	next3_get_branch - read the chain of indirect blocks leading to data
 *	@inode: inode in question
 *	@depth: depth of the chain (1 - direct pointer, etc.)
 *	@offsets: offsets of pointers in inode/indirect blocks
 *	@chain: place to store the result
 *	@err: here we store the error value
 *
 *	Function fills the array of triples <key, p, bh> and returns %NULL
 *	if everything went OK or the pointer to the last filled triple
 *	(incomplete one) otherwise. Upon the return chain[i].key contains
 *	the number of (i+1)-th block in the chain (as it is stored in memory,
 *	i.e. little-endian 32-bit), chain[i].p contains the address of that
 *	number (it points into struct inode for i==0 and into the bh->b_data
 *	for i>0) and chain[i].bh points to the buffer_head of i-th indirect
 *	block for i>0 and NULL for i==0. In other words, it holds the block
 *	numbers of the chain, addresses they were taken from (and where we can
 *	verify that chain did not change) and buffer_heads hosting these
 *	numbers.
 *
 *	Function stops when it stumbles upon zero pointer (absent block)
 *		(pointer to last triple returned, *@err == 0)
 *	or when it gets an IO error reading an indirect block
 *		(ditto, *@err == -EIO)
 *	or when it notices that chain had been changed while it was reading
 *		(ditto, *@err == -EAGAIN)
 *	or when it reads all @depth-1 indirect blocks successfully and finds
 *	the whole chain, all way to the data (returns %NULL, *err == 0).
 */
static Indirect *next3_get_branch(struct inode *inode, int depth, int *offsets,
				 Indirect chain[4], int *err)
{
	struct super_block *sb = inode->i_sb;
	Indirect *p = chain;
	struct buffer_head *bh;

	*err = 0;
	/* i_data is not going away, no lock needed */
	add_chain (chain, NULL, NEXT3_I(inode)->i_data + *offsets);
	if (!p->key)
		goto no_block;
	while (--depth) {
		bh = sb_bread(sb, le32_to_cpu(p->key));
		if (!bh)
			goto failure;
		/* Reader: pointers */
		if (!verify_chain(chain, p))
			goto changed;
		add_chain(++p, bh, (__le32*)bh->b_data + *++offsets);
		/* Reader: end */
		if (!p->key)
			goto no_block;
	}
	return NULL;

changed:
	brelse(bh);
	*err = -EAGAIN;
	goto no_block;
failure:
	*err = -EIO;
no_block:
	return p;
}

/**
 *	next3_find_near - find a place for allocation with sufficient locality
 *	@inode: owner
 *	@ind: descriptor of indirect block.
 *
 *	This function returns the preferred place for block allocation.
 *	It is used when heuristic for sequential allocation fails.
 *	Rules are:
 *	  + if there is a block to the left of our position - allocate near it.
 *	  + if pointer will live in indirect block - allocate near that block.
 *	  + if pointer will live in inode - allocate in the same
 *	    cylinder group.
 *
 * In the latter case we colour the starting block by the callers PID to
 * prevent it from clashing with concurrent allocations for a different inode
 * in the same block group.   The PID is used here so that functionally related
 * files will be close-by on-disk.
 *
 *	Caller must make sure that @ind is valid and will stay that way.
 */
static next3_fsblk_t next3_find_near(struct inode *inode, Indirect *ind)
{
	struct next3_inode_info *ei = NEXT3_I(inode);
	__le32 *start = ind->bh ? (__le32*) ind->bh->b_data : ei->i_data;
	__le32 *p;
	next3_fsblk_t bg_start;
	next3_grpblk_t colour;

	/* Try to find previous block */
	for (p = ind->p - 1; p >= start; p--) {
		if (*p)
			return le32_to_cpu(*p);
	}

	/* No such thing, so let's try location of indirect block */
	if (ind->bh)
		return ind->bh->b_blocknr;

	/*
	 * It is going to be referred to from the inode itself? OK, just put it
	 * into the same cylinder group then.
	 */
	bg_start = next3_group_first_block_no(inode->i_sb, ei->i_block_group);
	colour = (current->pid % 16) *
			(NEXT3_BLOCKS_PER_GROUP(inode->i_sb) / 16);
	return bg_start + colour;
}

/**
 *	next3_find_goal - find a preferred place for allocation.
 *	@inode: owner
 *	@block:  block we want
 *	@partial: pointer to the last triple within a chain
 *
 *	Normally this function find the preferred place for block allocation,
 *	returns it.
 */

static next3_fsblk_t next3_find_goal(struct inode *inode, long block,
				   Indirect *partial)
{
	struct next3_block_alloc_info *block_i;

	block_i =  NEXT3_I(inode)->i_block_alloc_info;

	/*
	 * try the heuristic for sequential allocation,
	 * failing that at least try to get decent locality.
	 */
	if (block_i && (block == block_i->last_alloc_logical_block + 1)
		&& (block_i->last_alloc_physical_block != 0)) {
		return block_i->last_alloc_physical_block + 1;
	}

#ifdef CONFIG_NEXT3_FS_SNAPSHOT_FILE_GOAL
	/* snapshot file copied blocks are allocated close to their source */
	if (next3_snapshot_file(inode))
		return SNAPSHOT_BLOCK(block);
#endif
	return next3_find_near(inode, partial);
}

/**
 *	next3_blks_to_allocate - Look up the block map and count the number
 *	of direct blocks need to be allocated for the given branch.
 *
 *	@branch: chain of indirect blocks
 *	@k: number of blocks need for indirect blocks
 *	@blks: number of data blocks to be mapped.
 *	@blocks_to_boundary:  the offset in the indirect block
 *
 *	return the total number of blocks to be allocate, including the
 *	direct and indirect blocks.
 */
static int next3_blks_to_allocate(Indirect *branch, int k, unsigned long blks,
		int blocks_to_boundary)
{
	unsigned long count = 0;

	/*
	 * Simple case, [t,d]Indirect block(s) has not allocated yet
	 * then it's clear blocks on that path have not allocated
	 */
	if (k > 0) {
		/* right now we don't handle cross boundary allocation */
		if (blks < blocks_to_boundary + 1)
			count += blks;
		else
			count += blocks_to_boundary + 1;
		return count;
	}

	count++;
	while (count < blks && count <= blocks_to_boundary &&
		le32_to_cpu(*(branch[0].p + count)) == 0) {
		count++;
	}
	return count;
}

#ifdef CONFIG_NEXT3_FS_SNAPSHOT_CLEANUP
static void next3_free_data_cow(handle_t *handle, struct inode *inode,
			   struct buffer_head *this_bh,
			   __le32 *first, __le32 *last,
			   const char *bitmap, int bit,
			   int *pfreed_blocks,
			   struct next3_blocks_counter *pcounter);

#define next3_free_data(handle, inode, bh, first, last)		\
	next3_free_data_cow(handle, inode, bh, first, last,		\
			    NULL, 0, NULL, NULL)

#ifdef CONFIG_NEXT3_FS_SNAPSHOT_CLEANUP_SHRINK
/**
 * next3_blks_to_skip - count the number blocks that can be skipped
 * @inode: inode in question
 * @i_block: start block number
 * @maxblocks: max number of data blocks to be skipped
 * @chain: chain of indirect blocks
 * @depth: length of chain from inode to data block
 * @offsets: array of offsets in chain blocks
 * @k: number of allocated blocks in the chain
 *
 * Counts the number of non-allocated data blocks (holes) at offset @i_block.
 * Called from next3_snapshot_merge_blocks() and next3_snapshot_shrink_blocks()
 * under snapshot_mutex.
 * Returns the total number of data blocks to be skipped.
 */
static int next3_blks_to_skip(struct inode *inode, next3_lblk_t i_block,
		int maxblocks, Indirect chain[4], int depth,
		int *offsets, int k)
{
	int ptrs = NEXT3_ADDR_PER_BLOCK(inode->i_sb);
	int ptrs_bits = NEXT3_ADDR_PER_BLOCK_BITS(inode->i_sb);
	const long double_blocks = (1 << (ptrs_bits * 2));
	/* number of data blocks mapped with a single splice to the chain */
	int data_ptrs_bits = ptrs_bits * (depth - k - 1);
	int max_ptrs = maxblocks >> data_ptrs_bits;
	int final = 0;
	int count = 0;

	BUG_ON(!next3_snapshot_file(inode));

	switch (depth) {
	case 4: /* tripple indirect */
		i_block -= double_blocks;
		/* fall through */
	case 3: /* double indirect */
		final = (k == 0 ? 1 : ptrs);
		/* Snapshot block 0 is first double indirect mapped block */
		break;
	case 2: /* indirect */
	case 1: /* direct */
		/* Snapshot file has no direct and indirect mapped block */
		BUG();
	}
	/* offset of block from start of splice point */
	i_block &= ((1 << data_ptrs_bits) - 1);

	count++;
	while (count <= max_ptrs &&
		offsets[k] + count < final &&
		le32_to_cpu(*(chain[k].p + count)) == 0) {
		count++;
	}
	/* number of data blocks mapped by 'count' splice points */
	count <<= data_ptrs_bits;
	count -= i_block;
	return count < maxblocks ? count : maxblocks;
}

/*
 * next3_snapshot_shrink_blocks - free unused blocks from deleted snapshot
 * @handle: JBD handle for this transaction
 * @inode:	inode we're shrinking
 * @iblock:	inode offset to first data block to shrink
 * @range:	inode range of data blocks to shrink
 * @cow_bh:	buffer head to map the COW bitmap block
 *		if NULL, don't look for COW bitmap block
 * @shrink:	shrink mode: 0 (don't free), >0 (free unused), <0 (free all)
 * @pmapped:	return no. of mapped blocks or 0 for skipped holes
 *
 * Frees a @range of blocks starting at offset @iblock in @inode, which are not
 * 'in-use' by non-deleted snapshots (blocks 'in-use' are set in COW bitmap).
 * If @shrink is false, just count mapped blocks and look for COW bitmap block.
 * The first time that a COW bitmap block is found in @inode, whether @inode is
 * deleted or not, it is stored in @cow_bh and is used in subsequent calls to
 * this function with other deleted snapshots within the block group boundaries.
 * Called from next3_snapshot_shrink_blocks() under snapshot_mutex.
 *
 * Return values:
 * >= 0 - no. of shrunk blocks (*@pmapped ? mapped blocks : skipped holes)
 *  < 0 - error
 */
int next3_snapshot_shrink_blocks(handle_t *handle, struct inode *inode,
		sector_t iblock, unsigned long range,
		struct buffer_head *cow_bh,
		int shrink, int *pmapped)
{
	int offsets[4];
	Indirect chain[4], *partial;
	int err, blocks_to_boundary, depth, count;
	struct buffer_head *sbh = NULL;
	struct next3_group_desc *desc = NULL;
	next3_fsblk_t block_bitmap, block = SNAPSHOT_BLOCK(iblock);
	unsigned long block_group = SNAPSHOT_BLOCK_GROUP(block);
	int mapped_blocks = 0, freed_blocks = 0;
	const char *cow_bitmap;
	int maxblocks = (int)range;

	if (maxblocks < 0) {
		/*
		 * This function and helper functions were not designed to deal
		 * with unsigned values of blocks count, but they are allowed to
		 * return any number of blocks count > 0 and <= range, so never
		 * cross the signed/unsigend value of maxblocks and count on
		 * the caller to call again with (iblock+count, range-count).
		 */
		maxblocks = (int)(range & 0x7fffffffUL)

		if(maxblocks == 0)
			maxblocks = INT_MAX;
	}

	BUG_ON(shrink &&
		(!(NEXT3_I(inode)->i_flags & NEXT3_SNAPFILE_DELETED_FL) ||
		next3_snapshot_is_active(inode)));

	depth = next3_block_to_path(inode, iblock, offsets,
			&blocks_to_boundary);
	if (depth == 0)
		return -EIO;

	desc = next3_get_group_desc(inode->i_sb, block_group, NULL);
	if (!desc)
		return -EIO;
	block_bitmap = le32_to_cpu(desc->bg_block_bitmap);

	partial = next3_get_branch(inode, depth, offsets, chain, &err);
	if (err)
		return err;

	if (partial) {
		/* block not mapped (hole) - count the number of holes to
		 * skip */
		count = next3_blks_to_skip(inode, iblock, maxblocks, chain,
					   depth, offsets, (partial - chain));
		snapshot_debug(3, "skipping snapshot (%u) blocks: block=0x%lx"
			       ", count=0x%x\n", inode->i_generation,
			       block, count);
		goto shrink_indirect_blocks;
	}

	/* data block mapped - check if data blocks should be freed */
	partial = chain + depth - 1;
	/* scan all blocks upto maxblocks/boundary */
	count = 0;
	while (count < maxblocks && count <= blocks_to_boundary) {
		next3_fsblk_t blk = le32_to_cpu(*(partial->p + count));
		if (blk && block + count == block_bitmap &&
			cow_bh && !buffer_mapped(cow_bh)) {
			/*
			 * 'blk' is the COW bitmap physical block -
			 * store it in cow_bh for subsequent calls
			 */
			map_bh(cow_bh, inode->i_sb, blk);
			set_buffer_new(cow_bh);
			snapshot_debug(3, "COW bitmap #%lu: snapshot "
				"(%u), bitmap_blk=(+%lu)\n",
				block_group, inode->i_generation,
				SNAPSHOT_BLOCK_GROUP_OFFSET(block_bitmap));
		}
		if (blk)
			/* count mapped blocks in range */
			mapped_blocks++;
		else if (shrink >= 0)
			/*
			 * Unless we are freeing all block in range,
			 * we cannot have holes inside mapped range
			 */
			break;
		/* count size of range */
		count++;
	}

	if (!shrink)
		goto done_shrinking;

	cow_bitmap = NULL;
	if (shrink > 0 && cow_bh && buffer_mapped(cow_bh)) {
		/* we found COW bitmap - consult it when shrinking */
		sbh = sb_bread(inode->i_sb, cow_bh->b_blocknr);
		if (!sbh) {
			err = -EIO;
			goto cleanup;
		}
		cow_bitmap = sbh->b_data;
	}
	if (shrink < 0 || cow_bitmap) {
		int bit = SNAPSHOT_BLOCK_GROUP_OFFSET(block);

		BUG_ON(bit + count > SNAPSHOT_BLOCKS_PER_GROUP);
		/* free blocks with or without consulting COW bitmap */
		next3_free_data_cow(handle, inode, partial->bh,
				partial->p, partial->p + count,
				cow_bitmap, bit, &freed_blocks, NULL);
	}

shrink_indirect_blocks:
	/* check if the indirect block should be freed */
	if (shrink && partial == chain + depth - 1) {
		Indirect *ind = partial - 1;
		__le32 *p = NULL;
		if (freed_blocks == mapped_blocks &&
		    count > blocks_to_boundary) {
			for (p = (__le32 *)(partial->bh->b_data);
			     !*p && p < partial->p; p++)
				;
		}
		if (p == partial->p)
			/* indirect block maps zero data blocks - free it */
			next3_free_branches(handle, inode, ind->bh, ind->p,
					ind->p+1, 1);
	}

done_shrinking:
	snapshot_debug(3, "shrinking snapshot (%u) blocks: shrink=%d, "
			"block=0x%lx, count=0x%x, mapped=0x%x, freed=0x%x\n",
			inode->i_generation, shrink, block, count,
			mapped_blocks, freed_blocks);

	if (pmapped)
		*pmapped = mapped_blocks;
	err = count;
cleanup:
	while (partial > chain) {
		brelse(partial->bh);
		partial--;
	}
	brelse(sbh);
	return err;
}

#endif
#ifdef CONFIG_NEXT3_FS_SNAPSHOT_CLEANUP_MERGE
/*
 * next3_move_branches - move an array of branches
 * @handle: JBD handle for this transaction
 * @src:	inode we're moving blocks from
 * @ps:		array of src block numbers
 * @pd:		array of dst block numbers
 * @depth:	depth of the branches to move
 * @count:	max branches to move
 * @pcounter:	pointer to counter of moved blocks
 *
 * We move whole branches from src to dst, skipping the holes in src
 * and stopping at the first branch that needs to be merged at higher level.
 * Called from next3_snapshot_merge_blocks() under snapshot_mutex.
 * Returns the number of merged branches.
 */
static int next3_move_branches(handle_t *handle, struct inode *src,
		__le32 *ps, __le32 *pd, int depth, int count,
		struct next3_blocks_counter *pcounter)
{
	int i;

	for (i = 0; i < count; i++, ps++, pd++) {
		__le32 s = *ps, d = *pd;
		if (s && d && depth)
			/* can't move or skip entire branch, need to merge
			   these 2 branches */
			break;
		if (!s || d)
			/* skip holes is src and mapped data blocks in dst */
			continue;

		/* pass1: count moved blocks (and verify they are excluded) */
		if (pcounter)
			next3_free_branches_cow(handle, src, NULL,
					ps, ps+1, depth, pcounter);

		/* pass2: move the entire branch from src to dst inode */
		if (handle) {
			*pd = s;
			*ps = 0;
		}
	}
	return i;
}

/*
 * next3_snapshot_merge_blocks - merge blocks from @src to @dst inode
 * @src:	inode we're merging blocks from
 * @dst:	inode we're merging blocks to
 * @iblock:	inode offset to first data block to merge
 * @range:	inode range of data blocks to merge
 * @pcounter:	pointer to counter of branch blocks
 *
 * Merges a @range of data blocks starting at @iblock and all the indirect
 * blocks that map them.
 * Called from next3_snapshot_merge() under snapshot_mutex.
 * Returns the merged blocks range and <0 on error.
 */
int next3_snapshot_merge_blocks(struct inode *src, struct inode *dst,
		sector_t iblock, unsigned long range,
		struct next3_blocks_counter *pcounter)
{
	Indirect S[4], D[4], *pS, *pD;
	int offsets[4];
	int ks, kd, depth, count;
	int ptrs = NEXT3_ADDR_PER_BLOCK(src->i_sb);
	int ptrs_bits = NEXT3_ADDR_PER_BLOCK_BITS(src->i_sb);
	int data_ptrs_bits, data_ptrs_mask, max_ptrs;
	int err, ret;
	handle_t *handle = NULL;
	next3_lblk_t blocks = pcounter->blocks;
	int maxblocks = (int)range;

	if (maxblocks < 0) {
		/*
		 * This function and helper functions were not designed to deal
		 * with unsigned values of blocks count, but they are allowed to
		 * return any number of blocks count > 0 and <= range, so never
		 * cross the signed/unsigend value of maxblocks and count on
		 * the caller to call again with (iblock+count, range-count).
		 */
		maxblocks = (int)(range & 0x7fffffffUL)

		if(maxblocks == 0)
			maxblocks = INT_MAX;
	}

	depth = next3_block_to_path(src, iblock, offsets, NULL);
	if (depth < 3)
		/* snapshot blocks are mapped with double and tripple
		   indirect blocks */
		return -1;

	memset(D, 0, sizeof(D));
	memset(S, 0, sizeof(S));
	pD = next3_get_branch(dst, depth, offsets, D, &err);
	kd = (pD ? pD - D : depth - 1);
	if (err)
		goto out;
	pS = next3_get_branch(src, depth, offsets, S, &err);
	ks = (pS ? pS - S : depth - 1);
	if (err)
		goto out;

	if (ks < 1 || kd < 1) {
		/* snapshot double and tripple tree roots are pre-allocated */
		err = -EIO;
		goto out;
	}

	if (ks < kd) {
		/* nothing to move from src to dst */
		count = next3_blks_to_skip(src, iblock, maxblocks,
					S, depth, offsets, ks);
		snapshot_debug(3, "skipping src snapshot (%u) holes: "
			       "block=0x%lx, count=0x%x\n", src->i_generation,
			       SNAPSHOT_BLOCK(iblock), count);
		err = count;
		goto out;
	}

	/* move branches from level kd in src to dst */
	pS = S+kd;
	pD = D+kd;

	/* compute max branches that can be moved */
	data_ptrs_bits = ptrs_bits * (depth - kd - 1);
	data_ptrs_mask = (1 << data_ptrs_bits) - 1;
	max_ptrs = (maxblocks >> data_ptrs_bits) + 1;
	if (max_ptrs > ptrs-offsets[kd])
		max_ptrs = ptrs-offsets[kd];
	
	/* pass1: count blocks in moved branches without holding transaction */
	err = next3_move_branches(NULL, src, pS->p, pD->p, depth-1-kd,
			max_ptrs, pcounter);
	if (err < 0)
		goto out;
	count = err;
	blocks = pcounter->blocks - blocks;
	if (!blocks)
		/* nothing to move - no need to journal anything */
		goto done;

	/*
	 * We are going to modify one indirect block and the inode itself
	 * for both the source and destination inodes
	 */
	handle = next3_journal_start(src, 4);
	if (IS_ERR(handle)) {
		err = PTR_ERR(handle);
		handle = NULL;
		goto out;
	}

	/* get write access for the splice point */
	err = next3_journal_get_write_access_inode(handle, src, pS->bh);
	if (err)
		goto out;
	err = next3_journal_get_write_access_inode(handle, dst, pD->bh);
	if (err)
		goto out;

	/* pass2: move as many whole branches as possible */
	err = next3_move_branches(handle, src, pS->p, pD->p, depth-1-kd,
			max_ptrs, NULL);
	if (err < 0)
		goto out;
	count = err;
	if (blocks) {
		snapshot_debug(3, "moved snapshot (%u) -> snapshot (%d) "
			       "branches: block=0x%lx, count=0x%x, k=%d/%d, "
			       "moved_blocks=%u\n", src->i_generation,
			       dst->i_generation, SNAPSHOT_BLOCK(iblock),
			       count, kd, depth, blocks);
		/* update src and dst inodes blocks usage */
		dquot_free_block(src, blocks);
		dquot_alloc_block_nofail(dst, blocks);
		err = next3_journal_dirty_metadata(handle, pD->bh);
		if (err)
			goto out;
		err = next3_journal_dirty_metadata(handle, pS->bh);
		if (err)
			goto out;
	}

done:
	/* we merged at least 1 partial branch and optionally count-1 full
	   branches */
	err = (count << data_ptrs_bits) -
		(SNAPSHOT_BLOCK(iblock) & data_ptrs_mask);
out:
	if (handle) {
		ret = next3_journal_stop(handle);
		if (!err)
			err = ret;
	}

	/* count_branch_blocks may use the entire depth of S */
	for (ks = 1; ks < depth; ks++) {
		if (S[ks].bh)
			brelse(S[ks].bh);
		if (ks <= kd)
			brelse(D[ks].bh);
	}
	return err < maxblocks ? err : maxblocks;
}

#endif
#endif
/**
 *	next3_alloc_blocks - multiple allocate blocks needed for a branch
 *	@handle: handle for this transaction
 *	@inode: owner
 *	@goal: preferred place for allocation
 *	@indirect_blks: the number of blocks need to allocate for indirect
 *			blocks
 *	@blks:	number of blocks need to allocated for direct blocks
 *	@new_blocks: on return it will store the new block numbers for
 *	the indirect blocks(if needed) and the first direct block,
 *	@err: here we store the error value
 *
 *	return the number of direct blocks allocated
 */
static int next3_alloc_blocks(handle_t *handle, struct inode *inode,
			next3_fsblk_t goal, int indirect_blks, int blks,
			next3_fsblk_t new_blocks[4], int *err)
{
	int target, i;
	unsigned long count = 0;
	int index = 0;
	next3_fsblk_t current_block = 0;
	int ret = 0;

	/*
	 * Here we try to allocate the requested multiple blocks at once,
	 * on a best-effort basis.
	 * To build a branch, we should allocate blocks for
	 * the indirect blocks(if not allocated yet), and at least
	 * the first direct block of this branch.  That's the
	 * minimum number of blocks need to allocate(required)
	 */
	target = blks + indirect_blks;

	while (1) {
		count = target;
		/* allocating blocks for indirect blocks and direct blocks */
		current_block = next3_new_blocks(handle,inode,goal,&count,err);
		if (*err)
			goto failed_out;

		target -= count;
		/* allocate blocks for indirect blocks */
		while (index < indirect_blks && count) {
			new_blocks[index++] = current_block++;
			count--;
		}

#ifdef CONFIG_NEXT3_FS_SNAPSHOT_BLOCK_MOVE
		if (blks == 0 && target == 0) {
			/* mapping data blocks */
			*err = 0;
			return 0;
		}
#endif
		if (count > 0)
			break;
	}

	/* save the new block number for the first direct block */
	new_blocks[index] = current_block;

	/* total number of blocks allocated for direct blocks */
	ret = count;
	*err = 0;
	return ret;
failed_out:
	for (i = 0; i <index; i++)
		next3_free_blocks(handle, inode, new_blocks[i], 1);
	return ret;
}

/**
 *	next3_alloc_branch - allocate and set up a chain of blocks.
 *	@handle: handle for this transaction
 *	@inode: owner
 *	@indirect_blks: number of allocated indirect blocks
 *	@blks: number of allocated direct blocks
 *	@goal: preferred place for allocation
 *	@offsets: offsets (in the blocks) to store the pointers to next.
 *	@branch: place to store the chain in.
 *
 *	This function allocates blocks, zeroes out all but the last one,
 *	links them into chain and (if we are synchronous) writes them to disk.
 *	In other words, it prepares a branch that can be spliced onto the
 *	inode. It stores the information about that chain in the branch[], in
 *	the same format as next3_get_branch() would do. We are calling it after
 *	we had read the existing part of chain and partial points to the last
 *	triple of that (one with zero ->key). Upon the exit we have the same
 *	picture as after the successful next3_get_block(), except that in one
 *	place chain is disconnected - *branch->p is still zero (we did not
 *	set the last link), but branch->key contains the number that should
 *	be placed into *branch->p to fill that gap.
 *
 *	If allocation fails we free all blocks we've allocated (and forget
 *	their buffer_heads) and return the error value the from failed
 *	next3_alloc_block() (normally -ENOSPC). Otherwise we set the chain
 *	as described above and return 0.
 */
#ifdef CONFIG_NEXT3_FS_SNAPSHOT_BLOCK_MOVE
static int next3_alloc_branch_cow(handle_t *handle, struct inode *inode,
			next3_fsblk_t iblock, int indirect_blks,
				  int *blks, next3_fsblk_t goal,
				  int *offsets, Indirect *branch, int cmd)
#else
static int next3_alloc_branch(handle_t *handle, struct inode *inode,
			int indirect_blks, int *blks, next3_fsblk_t goal,
			int *offsets, Indirect *branch)
#endif
{
	int blocksize = inode->i_sb->s_blocksize;
	int i, n = 0;
	int err = 0;
	struct buffer_head *bh;
	int num;
	next3_fsblk_t new_blocks[4];
	next3_fsblk_t current_block;

#ifdef CONFIG_NEXT3_FS_SNAPSHOT_BLOCK_MOVE
	if (SNAPMAP_ISMOVE(cmd)) {
		/* mapping snapshot block to block device block */
		current_block = SNAPSHOT_BLOCK(iblock);
		num = 0;
		if (indirect_blks > 0) {
			/* allocating only indirect blocks */
			next3_alloc_blocks(handle, inode, goal, indirect_blks,
					0, new_blocks, &err);
			if (err)
				return err;
		}
		/* charge snapshot file owner for moved blocks */
		dquot_alloc_block_nofail(inode, *blks);
		num = *blks;
		new_blocks[indirect_blks] = current_block;
	} else
#endif
	num = next3_alloc_blocks(handle, inode, goal, indirect_blks,
				*blks, new_blocks, &err);
	if (err)
		return err;

	branch[0].key = cpu_to_le32(new_blocks[0]);
	/*
	 * metadata blocks and data blocks are allocated.
	 */
	for (n = 1; n <= indirect_blks;  n++) {
		/*
		 * Get buffer_head for parent block, zero it out
		 * and set the pointer to new one, then send
		 * parent to disk.
		 */
		bh = sb_getblk(inode->i_sb, new_blocks[n-1]);
		branch[n].bh = bh;
		lock_buffer(bh);
		BUFFER_TRACE(bh, "call get_create_access");
#ifdef CONFIG_NEXT3_FS_SNAPSHOT_JOURNAL_BYPASS
		if (!SNAPMAP_ISSYNC(cmd))
			err = next3_journal_get_create_access(handle, bh);
#else
		err = next3_journal_get_create_access(handle, bh);
#endif
		if (err) {
			unlock_buffer(bh);
			brelse(bh);
			goto failed;
		}

		memset(bh->b_data, 0, blocksize);
		branch[n].p = (__le32 *) bh->b_data + offsets[n];
		branch[n].key = cpu_to_le32(new_blocks[n]);
		*branch[n].p = branch[n].key;
		if ( n == indirect_blks) {
			current_block = new_blocks[n];
			/*
			 * End of chain, update the last new metablock of
			 * the chain to point to the new allocated
			 * data blocks numbers
			 */
			for (i=1; i < num; i++)
				*(branch[n].p + i) = cpu_to_le32(++current_block);
		}
		BUFFER_TRACE(bh, "marking uptodate");
		set_buffer_uptodate(bh);
		unlock_buffer(bh);

		BUFFER_TRACE(bh, "call next3_journal_dirty_metadata");
#ifdef CONFIG_NEXT3_FS_SNAPSHOT_JOURNAL_BYPASS
		/*
		 * When accessing a block group for the first time, the
		 * block bitmap is the first block to be copied to the
		 * snapshot.  We don't want to reserve journal credits for
		 * the indirect blocks that map the bitmap copy (the COW
		 * bitmap), so instead of writing through the journal, we
		 * sync the indirect blocks directly to disk.  Of course,
		 * this is not good for performance but it only happens once
		 * per snapshot/blockgroup.
		 */
		if (SNAPMAP_ISSYNC(cmd)) {
			mark_buffer_dirty(bh);
			sync_dirty_buffer(bh);
		} else
			err = next3_journal_dirty_metadata(handle, bh);
#else
		err = next3_journal_dirty_metadata(handle, bh);
#endif
		if (err)
			goto failed;
	}
	*blks = num;
	return err;
failed:
	/* Allocation failed, free what we already allocated */
	for (i = 1; i <= n ; i++) {
		BUFFER_TRACE(branch[i].bh, "call journal_forget");
#ifdef CONFIG_NEXT3_FS_SNAPSHOT_JOURNAL_BYPASS
		if (!SNAPMAP_ISSYNC(cmd))
			/* no need to check for errors - we failed anyway */
			(void) next3_journal_forget(handle, branch[i].bh);
#else
		next3_journal_forget(handle, branch[i].bh);
#endif
	}
	for (i = 0; i <indirect_blks; i++)
		next3_free_blocks(handle, inode, new_blocks[i], 1);

#ifdef CONFIG_NEXT3_FS_SNAPSHOT_BLOCK_MOVE
	if (SNAPMAP_ISMOVE(cmd) && num > 0)
		/* don't charge snapshot file owner if move failed */
		dquot_free_block(inode, num);
	else if (num > 0)
		next3_free_blocks(handle, inode, new_blocks[i], num);
#else
	next3_free_blocks(handle, inode, new_blocks[i], num);
#endif

	return err;
}

/**
 * next3_splice_branch - splice the allocated branch onto inode.
 * @handle: handle for this transaction
 * @inode: owner
 * @block: (logical) number of block we are adding
 * @where: location of missing link
 * @num:   number of indirect blocks we are adding
 * @blks:  number of direct blocks we are adding
 *
 * This function fills the missing link and does all housekeeping needed in
 * inode (->i_blocks, etc.). In case of success we end up with the full
 * chain to new block and return 0.
 */
#ifdef CONFIG_NEXT3_FS_SNAPSHOT_BLOCK_MOVE
static int next3_splice_branch_cow(handle_t *handle, struct inode *inode,
			long block, Indirect *where, int num, int blks, int cmd)
#else
static int next3_splice_branch(handle_t *handle, struct inode *inode,
			long block, Indirect *where, int num, int blks)
#endif
{
	int i;
	int err = 0;
	struct next3_block_alloc_info *block_i;
	next3_fsblk_t current_block;
	struct next3_inode_info *ei = NEXT3_I(inode);

	block_i = ei->i_block_alloc_info;
	/*
	 * If we're splicing into a [td]indirect block (as opposed to the
	 * inode) then we need to get write access to the [td]indirect block
	 * before the splice.
	 */
	if (where->bh) {
		BUFFER_TRACE(where->bh, "get_write_access");
#ifdef CONFIG_NEXT3_FS_SNAPSHOT_HOOKS_JBD
		err = next3_journal_get_write_access_inode(handle, inode,
							   where->bh);
#else
		err = next3_journal_get_write_access(handle, where->bh);
#endif
		if (err)
			goto err_out;
	}
	/* That's it */

	*where->p = where->key;

	/*
	 * Update the host buffer_head or inode to point to more just allocated
	 * direct blocks blocks
	 */
	if (num == 0 && blks > 1) {
		current_block = le32_to_cpu(where->key) + 1;
		for (i = 1; i < blks; i++)
			*(where->p + i ) = cpu_to_le32(current_block++);
	}

	/*
	 * update the most recently allocated logical & physical block
	 * in i_block_alloc_info, to assist find the proper goal block for next
	 * allocation
	 */
#ifdef CONFIG_NEXT3_FS_SNAPSHOT_BLOCK_MOVE
	if (SNAPMAP_ISMOVE(cmd))
		/* don't update i_block_alloc_info with moved block */
		block_i = NULL;
#endif
	if (block_i) {
		block_i->last_alloc_logical_block = block + blks - 1;
		block_i->last_alloc_physical_block =
				le32_to_cpu(where[num].key) + blks - 1;
	}

	/* We are done with atomic stuff, now do the rest of housekeeping */

	inode->i_ctime = CURRENT_TIME_SEC;
	next3_mark_inode_dirty(handle, inode);
	/* next3_mark_inode_dirty already updated i_sync_tid */
	atomic_set(&ei->i_datasync_tid, handle->h_transaction->t_tid);

	/* had we spliced it onto indirect block? */
	if (where->bh) {
		/*
		 * If we spliced it onto an indirect block, we haven't
		 * altered the inode.  Note however that if it is being spliced
		 * onto an indirect block at the very end of the file (the
		 * file is growing) then we *will* alter the inode to reflect
		 * the new i_size.  But that is not done here - it is done in
		 * generic_commit_write->__mark_inode_dirty->next3_dirty_inode.
		 */
		jbd_debug(5, "splicing indirect only\n");
		BUFFER_TRACE(where->bh, "call next3_journal_dirty_metadata");
		err = next3_journal_dirty_metadata(handle, where->bh);
		if (err)
			goto err_out;
	} else {
		/*
		 * OK, we spliced it into the inode itself on a direct block.
		 * Inode was dirtied above.
		 */
		jbd_debug(5, "splicing direct\n");
	}
	return err;

err_out:
	for (i = 1; i <= num; i++) {
		BUFFER_TRACE(where[i].bh, "call journal_forget");
#ifdef CONFIG_NEXT3_FS_SNAPSHOT_JOURNAL_BYPASS
		if (!SNAPMAP_ISSYNC(cmd))
			/* no need to check for errors - we failed anyway */
			(void) next3_journal_forget(handle, where[i].bh);
#else
		next3_journal_forget(handle, where[i].bh);
#endif
		next3_free_blocks(handle,inode,le32_to_cpu(where[i-1].key),1);
	}
#ifdef CONFIG_NEXT3_FS_SNAPSHOT_BLOCK_MOVE
	if (SNAPMAP_ISMOVE(cmd))
		/* don't charge snapshot file owner if move failed */
		dquot_free_block(inode, blks);
	else
		next3_free_blocks(handle, inode, le32_to_cpu(where[num].key),
				  blks);
#else
	next3_free_blocks(handle, inode, le32_to_cpu(where[num].key), blks);
#endif

	return err;
}

/*
 * Allocation strategy is simple: if we have to allocate something, we will
 * have to go the whole way to leaf. So let's do it before attaching anything
 * to tree, set linkage between the newborn blocks, write them if sync is
 * required, recheck the path, free and repeat if check fails, otherwise
 * set the last missing link (that will protect us from any truncate-generated
 * removals - all blocks on the path are immune now) and possibly force the
 * write on the parent block.
 * That has a nice additional property: no special recovery from the failed
 * allocations is needed - we simply release blocks and do not touch anything
 * reachable from inode.
 *
 * `handle' can be NULL if create == 0.
 *
 * The BKL may not be held on entry here.  Be sure to take it early.
 * return > 0, # of blocks mapped or allocated.
 * return = 0, if plain lookup failed.
 * return < 0, error case.
 */
#ifdef CONFIG_NEXT3_FS_SNAPSHOT_BLOCK
/*
 * snapshot_map_blocks() command flags are passed to get_blocks_handle() on its
 * @create argument.  All places in original code call get_blocks_handle()
 * with @create 0 or 1.  The behavior of the function remains the same for
 * these 2 values, while higher bits are used for mapping snapshot blocks.
 */
#endif
int next3_get_blocks_handle(handle_t *handle, struct inode *inode,
		sector_t iblock, unsigned long maxblocks,
		struct buffer_head *bh_result,
		int create)
{
	int err = -EIO;
	int offsets[4];
	Indirect chain[4];
	Indirect *partial;
	next3_fsblk_t goal;
	int indirect_blks;
	int blocks_to_boundary = 0;
	int depth;
	struct next3_inode_info *ei = NEXT3_I(inode);
	int count = 0;
	next3_fsblk_t first_block = 0;
#ifdef CONFIG_NEXT3_FS_SNAPSHOT_FILE_READ
	int read_through = 0;
	struct inode *prev_snapshot;
#ifdef CONFIG_NEXT3_FS_SNAPSHOT_RACE_COW
	struct buffer_head *sbh = NULL;
#endif
#endif


	trace_next3_get_blocks_enter(inode, iblock, maxblocks, create);
	J_ASSERT(handle != NULL || create == 0);
	depth = next3_block_to_path(inode,iblock,offsets,&blocks_to_boundary);

	if (depth == 0)
		goto out;

#ifdef CONFIG_NEXT3_FS_SNAPSHOT_FILE_READ
#ifdef CONFIG_NEXT3_FS_SNAPSHOT_LIST_READ
retry:
	blocks_to_boundary = 0;
	count = 0;
	ei = NEXT3_I(inode);
	prev_snapshot = NULL;
#endif
	/* read through expected only to snapshot file */
	BUG_ON(read_through && !next3_snapshot_file(inode));
	if (next3_snapshot_file(inode))
		/* normal or read through snapshot file access? */
		read_through = next3_snapshot_get_inode_access(handle, inode,
				iblock, maxblocks, create, &prev_snapshot);

	if (read_through < 0) {
		err = read_through;
		goto out;
	}
#ifdef CONFIG_NEXT3_FS_SNAPSHOT_RACE_READ
	if (read_through && !prev_snapshot) {
		/*
		 * Possible read through to block device.
		 * Start tracked read before checking if block is mapped to
		 * avoid race condition with COW that maps the block after
		 * we checked if the block is mapped.  If we find that the
		 * block is mapped, we will cancel the tracked read before
		 * returning from this function.
		 */
		map_bh(bh_result, inode->i_sb, SNAPSHOT_BLOCK(iblock));
		err = start_buffer_tracked_read(bh_result);
		if (err < 0) {
			snapshot_debug(1, "snapshot (%u) failed to start "
					"tracked read on block (%lld) "
					"(err=%d)\n", inode->i_generation,
					(long long)bh_result->b_blocknr, err);
			goto out;
		}
	}
#endif
#endif

	partial = next3_get_branch(inode, depth, offsets, chain, &err);

#ifdef CONFIG_NEXT3_FS_SNAPSHOT_HOOKS_DATA
	if (!partial && create && buffer_move_data(bh_result)) {
		BUG_ON(!next3_snapshot_should_move_data(inode));
		first_block = le32_to_cpu(chain[depth - 1].key);
		blocks_to_boundary = 0;
		/* should move 1 data block to snapshot? */
		err = next3_snapshot_get_move_access(handle, inode,
				first_block, 0);
		if (err)
			/* do not map found block */
			partial = chain + depth - 1;
		if (err < 0)
			/* cleanup the whole chain and exit */
			goto cleanup;
		if (buffer_direct_io(bh_result)) {
			/* suppress direct I/O write to block that needs to be moved */
			err = 0;
			goto cleanup;
		}
		if (err > 0)
			/* check again under truncate_mutex */
			err = -EAGAIN;
	}
	if (partial && create && buffer_direct_io(bh_result)) {
		/* suppress direct I/O write to holes */
		loff_t end = ((iblock + maxblocks - 1) << inode->i_blkbits) + 1;
		/*
		 * we do not know the original write length, but it has to be at least
		 * 1 byte into the last requested block. if the minimal length write
		 * isn't going to extend i_size, we must be cautious and assume that
		 * direct I/O is async and refuse to fill the hole.
		 */
		if (end <= inode->i_size) {
			err = 0;
			goto cleanup;
		}
	}

#endif
	/* Simplest case - block found, no allocation needed */
	if (!partial) {
		first_block = le32_to_cpu(chain[depth - 1].key);
		clear_buffer_new(bh_result);
		count++;
		/*map more blocks*/
		while (count < maxblocks && count <= blocks_to_boundary) {
			next3_fsblk_t blk;

			if (!verify_chain(chain, chain + depth - 1)) {
				/*
				 * Indirect block might be removed by
				 * truncate while we were reading it.
				 * Handling of that case: forget what we've
				 * got now. Flag the err as EAGAIN, so it
				 * will reread.
				 */
				err = -EAGAIN;
				count = 0;
				break;
			}
			blk = le32_to_cpu(*(chain[depth-1].p + count));

			if (blk == first_block + count)
				count++;
			else
				break;
		}
		if (err != -EAGAIN)
			goto got_it;
	}

#ifdef CONFIG_NEXT3_FS_SNAPSHOT_FILE_READ
	/*
	 * On read of snapshot file, an unmapped block is a peephole to prev
	 * snapshot.  On read of active snapshot, an unmapped block is a
	 * peephole to the block device.  On first block write, the peephole
	 * is filled forever.
	 */
	if (read_through && !err) {
#ifdef CONFIG_NEXT3_FS_SNAPSHOT_LIST_READ
		if (prev_snapshot) {
			while (partial > chain) {
				brelse(partial->bh);
				partial--;
			}
			/* repeat the same routine with prev snapshot */
			inode = prev_snapshot;
			goto retry;
		}
#endif
		if (next3_snapshot_is_active(inode)) {
			/* active snapshot - read though holes to block
			 * device */
			clear_buffer_new(bh_result);
			map_bh(bh_result, inode->i_sb, SNAPSHOT_BLOCK(iblock));
			err = 1;
			goto cleanup;
		} else
			err = -EIO;
	}

#endif
	/* Next simple case - plain lookup or failed read of indirect block */
	if (!create || err == -EIO)
		goto cleanup;

<<<<<<< HEAD
	/*
	 * Block out next3_truncate while we alter the tree
	 */
=======
#ifdef CONFIG_NEXT3_FS_SNAPSHOT_BLOCK_COW
	/*
	 * locking order for locks validator:
	 * inode (VFS operation) -> active snapshot (COW operation)
	 *
	 * The active snapshot truncate_mutex is only taken during COW
	 * operation, because snapshot file has read-only aops and because
	 * truncate/unlink of snapshot file is not permitted.
	 */
	BUG_ON(next3_snapshot_is_active(inode) && !IS_COWING(handle));
	BUG_ON(!next3_snapshot_is_active(inode) && IS_COWING(handle));
	mutex_lock_nested(&ei->truncate_mutex, IS_COWING(handle));
#else
>>>>>>> 4a7a1641
	mutex_lock(&ei->truncate_mutex);
#endif

	/*
	 * If the indirect block is missing while we are reading
	 * the chain(next3_get_branch() returns -EAGAIN err), or
	 * if the chain has been changed after we grab the semaphore,
	 * (either because another process truncated this branch, or
	 * another get_block allocated this branch) re-grab the chain to see if
	 * the request block has been allocated or not.
	 *
	 * Since we already block the truncate/other get_block
	 * at this point, we will have the current copy of the chain when we
	 * splice the branch into the tree.
	 */
	if (err == -EAGAIN || !verify_chain(chain, partial)) {
		while (partial > chain) {
			brelse(partial->bh);
			partial--;
		}
		partial = next3_get_branch(inode, depth, offsets, chain, &err);
#ifdef CONFIG_NEXT3_FS_SNAPSHOT_HOOKS_DATA
		if (!partial &&  buffer_move_data(bh_result)) {
			BUG_ON(!next3_snapshot_should_move_data(inode));
			first_block = le32_to_cpu(chain[depth - 1].key);
			blocks_to_boundary = 0;
			/* should move 1 data block to snapshot? */
			err = next3_snapshot_get_move_access(handle, inode,
					first_block, 0);
			if (err)
				/* re-allocate 1 data block */
				partial = chain + depth - 1;
			if (err < 0)
				/* cleanup the whole chain and exit */
				goto out_mutex;
		}
#endif
		if (!partial) {
			count++;
			mutex_unlock(&ei->truncate_mutex);
			if (err)
				goto cleanup;
			clear_buffer_new(bh_result);
			goto got_it;
		}
	}

	/*
	 * Okay, we need to do block allocation.  Lazily initialize the block
	 * allocation info here if necessary
	*/
	if (S_ISREG(inode->i_mode) && (!ei->i_block_alloc_info))
		next3_init_block_alloc_info(inode);

	goal = next3_find_goal(inode, iblock, partial);

	/* the number of blocks need to allocate for [d,t]indirect blocks */
	indirect_blks = (chain + depth) - partial - 1;

	/*
	 * Next look up the indirect map to count the totoal number of
	 * direct blocks to allocate for this branch.
	 */
	count = next3_blks_to_allocate(partial, indirect_blks,
					maxblocks, blocks_to_boundary);
<<<<<<< HEAD
=======
	/*
	 * Block out next3_truncate while we alter the tree
	 */
#ifdef CONFIG_NEXT3_FS_SNAPSHOT_BLOCK_MOVE
	err = next3_alloc_branch_cow(handle, inode, iblock, indirect_blks,
				     &count, goal, offsets + (partial - chain),
				     partial, create);
#else
>>>>>>> 4a7a1641
	err = next3_alloc_branch(handle, inode, indirect_blks, &count, goal,
				offsets + (partial - chain), partial);
#endif
	if (err)
		goto out_mutex;

#ifdef CONFIG_NEXT3_FS_SNAPSHOT_HOOKS
#ifdef CONFIG_NEXT3_FS_SNAPSHOT_RACE_COW
	if (SNAPMAP_ISCOW(create)) {
		/*
		 * COWing block or creating COW bitmap.
		 * we now have exclusive access to the COW destination block
		 * and we are about to create the snapshot block mapping
		 * and make it public.
		 * grab the buffer cache entry and mark it new
		 * to indicate a pending COW operation.
		 * the refcount for the buffer cache will be released
		 * when the COW operation is either completed or canceled.
		 */
		sbh = sb_getblk(inode->i_sb, le32_to_cpu(chain[depth-1].key));
		if (!sbh) {
			err = -EIO;
			goto out_mutex;
		}
		next3_snapshot_start_pending_cow(sbh);
	}

#endif
#ifdef CONFIG_NEXT3_FS_SNAPSHOT_HOOKS_DATA
	if (*(partial->p)) {
		int ret;

		/* old block is being replaced with a new block */
		if (buffer_partial_write(bh_result) &&
				!buffer_uptodate(bh_result)) {
			/* read old block data before moving it to snapshot */
			map_bh(bh_result, inode->i_sb,
					le32_to_cpu(*(partial->p)));
			ll_rw_block(READ, 1, &bh_result);
			wait_on_buffer(bh_result);
			/* clear old block mapping */
			clear_buffer_mapped(bh_result);
			if (!buffer_uptodate(bh_result)) {
				err = -EIO;
				goto out_mutex;
			}
		}

		if (buffer_partial_write(bh_result))
			/* prevent zero out of page in block_write_begin() */
			SetPageUptodate(bh_result->b_page);

		/* move old block to snapshot */
		ret = next3_snapshot_get_move_access(handle, inode,
				le32_to_cpu(*(partial->p)), 1);
		if (ret < 1) {
			/* failed to move to snapshot - abort! */
			err = ret ? : -EIO;
			next3_journal_abort_handle(__func__,
					"next3_snapshot_get_move_access", NULL,
					handle, err);
			/*next3_free_blocks(handle, inode,
					le32_to_cpu(partial->key), 1);*/
			goto out_mutex;
		}
		/* block moved to snapshot - continue to splice new block */
		err = 0;
	}

#endif
#endif
	/*
	 * The next3_splice_branch call will free and forget any buffers
	 * on the new chain if there is a failure, but that risks using
	 * up transaction credits, especially for bitmaps where the
	 * credits cannot be returned.  Can we handle this somehow?  We
	 * may need to return -EAGAIN upwards in the worst case.  --sct
	 */
	if (!err)
#ifdef CONFIG_NEXT3_FS_SNAPSHOT_BLOCK_MOVE
		err = next3_splice_branch_cow(handle, inode, iblock, partial,
					      indirect_blks, count, create);
#else
		err = next3_splice_branch(handle, inode, iblock,
					partial, indirect_blks, count);
#endif
out_mutex:
	mutex_unlock(&ei->truncate_mutex);
	if (err)
		goto cleanup;

	set_buffer_new(bh_result);
got_it:
#ifdef CONFIG_NEXT3_FS_SNAPSHOT_RACE_READ
	/* it's not a hole - cancel tracked read before we deadlock on
	 * pending COW */
	if (buffer_tracked_read(bh_result))
		cancel_buffer_tracked_read(bh_result);
#endif
	map_bh(bh_result, inode->i_sb, le32_to_cpu(chain[depth-1].key));
#ifdef CONFIG_NEXT3_FS_SNAPSHOT_RACE_COW
	/*
	 * On read of active snapshot, a mapped block may belong to a non
	 * completed COW operation.  Use the buffer cache to test this
	 * condition.  if (bh_result->b_blocknr == SNAPSHOT_BLOCK(iblock)),
	 * then this is either read through to block device or moved block.
	 * Either way, it is not a COWed block, so it cannot be pending COW.
	 */
	if (read_through && next3_snapshot_is_active(inode) &&
		bh_result->b_blocknr != SNAPSHOT_BLOCK(iblock))
		sbh = sb_find_get_block(inode->i_sb, bh_result->b_blocknr);
	if (read_through && sbh) {
		/* wait for pending COW to complete */
		next3_snapshot_test_pending_cow(sbh, SNAPSHOT_BLOCK(iblock));
		lock_buffer(sbh);
		if (buffer_uptodate(sbh)) {
			/*
			 * Avoid disk I/O and copy out snapshot page directly
			 * from block device page when possible.
			 */
			BUG_ON(!sbh->b_page);
			BUG_ON(!bh_result->b_page);
			lock_buffer(bh_result);
			copy_highpage(bh_result->b_page, sbh->b_page);
			set_buffer_uptodate(bh_result);
			unlock_buffer(bh_result);
		} else if (buffer_dirty(sbh)) {
			/*
			 * If snapshot data buffer is dirty (just been COWed),
			 * then it is not safe to read it from disk yet.
			 * We shouldn't get here because snapshot data buffer
			 * only becomes dirty during COW and because we waited
			 * for pending COW to complete, which means that a
			 * dirty snapshot data buffer should be uptodate.
			 */
			WARN_ON(1);
		}
		unlock_buffer(sbh);
	}
#endif
	if (count > blocks_to_boundary)
		set_buffer_boundary(bh_result);
	err = count;
	/* Clean up and exit */
	partial = chain + depth - 1;	/* the whole chain */
cleanup:
#ifdef CONFIG_NEXT3_FS_SNAPSHOT_RACE
#ifdef CONFIG_NEXT3_FS_SNAPSHOT_RACE_READ
	/* cancel tracked read on failure to read through active snapshot */
	if (read_through && err < 0 && buffer_tracked_read(bh_result))
		cancel_buffer_tracked_read(bh_result);
#endif
#ifdef CONFIG_NEXT3_FS_SNAPSHOT_RACE_COW
	/* cancel pending COW operation on failure to alloc snapshot block */
	if (create && err < 0 && sbh)
		next3_snapshot_end_pending_cow(sbh);
	brelse(sbh);
#endif
#endif
	while (partial > chain) {
		BUFFER_TRACE(partial->bh, "call brelse");
		brelse(partial->bh);
		partial--;
	}
	BUFFER_TRACE(bh_result, "returned");
out:
	trace_next3_get_blocks_exit(inode, iblock,
				   depth ? le32_to_cpu(chain[depth-1].key) : 0,
				   count, err);
	return err;
}

#ifdef CONFIG_NEXT3_FS_SNAPSHOT_HOOKS_DATA
/* Simple get block for everything except direct I/O write */
static int next3_get_block(struct inode *inode, sector_t iblock,
			struct buffer_head *bh_result, int create)
{
	handle_t *handle = next3_journal_current_handle();
	unsigned max_blocks = bh_result->b_size >> inode->i_blkbits;
	int ret;

	ret = next3_get_blocks_handle(handle, inode, iblock,
					max_blocks, bh_result, create);
	if (ret > 0) {
		bh_result->b_size = (ret << inode->i_blkbits);
		ret = 0;
	}
	return ret;
}

#endif
/* Maximum number of blocks we map for direct IO at once. */
#define DIO_MAX_BLOCKS 4096
/*
 * Number of credits we need for writing DIO_MAX_BLOCKS:
 * We need sb + group descriptor + bitmap + inode -> 4
 * For B blocks with A block pointers per block we need:
 * 1 (triple ind.) + (B/A/A + 2) (doubly ind.) + (B/A + 2) (indirect).
 * If we plug in 4096 for B and 256 for A (for 1KB block size), we get 25.
 */
#define DIO_CREDITS 25

#ifdef CONFIG_NEXT3_FS_SNAPSHOT_HOOKS_DATA
static int next3_get_block_dio(struct inode *inode, sector_t iblock,
			struct buffer_head *bh_result, int create)
#else
static int next3_get_block(struct inode *inode, sector_t iblock,
			struct buffer_head *bh_result, int create)
#endif
{
	handle_t *handle = next3_journal_current_handle();
	int ret = 0, started = 0;
	unsigned max_blocks = bh_result->b_size >> inode->i_blkbits;

#ifdef CONFIG_NEXT3_FS_SNAPSHOT_HOOKS_DATA
	BUG_ON(handle != NULL);
	if (NEXT3_HAS_RO_COMPAT_FEATURE(inode->i_sb,
				NEXT3_FEATURE_RO_COMPAT_HAS_SNAPSHOT)) {
		/*
		 * DIO_SKIP_HOLES may ask to map direct I/O writes with create=0.
		 * We need to change it to create=1, so that we can fall back to
		 * buffered I/O when data blocks need to be moved to snapshot.
		 */
		create = 1;
		/*
		 * signal next3_get_blocks_handle() to return unmapped block if block
		 * is not allocated or if it needs to be moved to snapshot.
		 */
		set_buffer_direct_io(bh_result);
		if (next3_snapshot_should_move_data(inode))
			set_buffer_move_data(bh_result);
	}

#endif
	if (create && !handle) {	/* Direct IO write... */
		if (max_blocks > DIO_MAX_BLOCKS)
			max_blocks = DIO_MAX_BLOCKS;
		handle = next3_journal_start(inode, DIO_CREDITS +
				NEXT3_MAXQUOTAS_TRANS_BLOCKS(inode->i_sb));
		if (IS_ERR(handle)) {
			ret = PTR_ERR(handle);
			goto out;
		}
		started = 1;
	}

	ret = next3_get_blocks_handle(handle, inode, iblock,
					max_blocks, bh_result, create);
	if (ret > 0) {
		bh_result->b_size = (ret << inode->i_blkbits);
		ret = 0;
	}
	if (started)
		next3_journal_stop(handle);
out:
	return ret;
}

int next3_fiemap(struct inode *inode, struct fiemap_extent_info *fieinfo,
		u64 start, u64 len)
{
	return generic_block_fiemap(inode, fieinfo, start, len,
				    next3_get_block);
}

#ifdef CONFIG_NEXT3_FS_DEBUG
/*
 * Preallocate space for a file. This implements next3's fallocate inode
 * operation, which gets called from sys_fallocate system call.
 * Actually, sys_fallocate won't allow the new 'uninit' flag, so we realy
 * call this function from next3_setattr when extending the size of a file
 * with 'unrm' flag (for debugging).
 */
static long next3_fallocate_uninit(struct inode *inode, int mode,
		loff_t offset, loff_t len)
{

	handle_t *handle;
	loff_t new_size;
	long lblk;
	unsigned int max_blocks;
	int ret = 0;
	int ret2 = 0;
	int retries = 0;
	unsigned int blkbits = inode->i_blkbits;
	struct buffer_head dummy;

#define FALLOC_FL_UNINIT	0x03

	/*
	 * We only support call with the new 'uninit' flag set, because
	 * there is no efficient way to initialize the data (to zero).
	 * We do not support the 'keep_size' flag.
	 */
	if (mode != FALLOC_FL_UNINIT)
		return -EOPNOTSUPP;

	/* preallocation to directories is currently not supported */
	if (S_ISDIR(inode->i_mode))
		return -ENODEV;

	lblk = offset >> blkbits;
	/*
	 * We can't just convert len to max_blocks because
	 * If blocksize = 4096 offset = 3072 and len = 2048
	 */
	max_blocks = (NEXT3_BLOCK_ALIGN(len + offset, blkbits) >> blkbits)
		- lblk;
	snapshot_debug(2, "next3_fallocate_uninit: offset=%lld, len=%lld, "
			"block=%ld, maxblocks=%u\n",
			offset, len, lblk, max_blocks);
	ret = inode_newsize_ok(inode, (len + offset));
	if (ret)
		return ret;
retry:
	handle = start_transaction(inode);
	if (IS_ERR(handle))
		return PTR_ERR(handle);
	while (ret >= 0 && ret < max_blocks) {
		lblk = lblk + ret;
		max_blocks = max_blocks - ret;
		if (try_to_extend_transaction(handle, inode)) {
			next3_mark_inode_dirty(handle, inode);
			ret2 = truncate_restart_transaction(handle, inode);
			if (ret2)
				return ret2;
		}
		dummy.b_state = 0;
		dummy.b_blocknr = -1000;
		ret = next3_get_blocks_handle(handle, inode, lblk, max_blocks,
				&dummy, 1);
		if (ret <= 0) {
			next3_mark_inode_dirty(handle, inode);
			break;
		}
		if ((lblk + ret) >= (NEXT3_BLOCK_ALIGN(offset + len, blkbits)
					>> blkbits))
			new_size = offset + len;
		else
			new_size = (lblk + ret) << blkbits;

		if (new_size > inode->i_size)
			i_size_write(inode, new_size);
		if (new_size > NEXT3_I(inode)->i_disksize)
			NEXT3_I(inode)->i_disksize = new_size;
		next3_mark_inode_dirty(handle, inode);
		cond_resched();
	}
	ret2 = next3_journal_stop(handle);
	if (ret == -ENOSPC &&
			next3_should_retry_alloc(inode->i_sb, &retries)) {
		ret = 0;
		goto retry;
	}
	return ret > 0 ? ret2 : ret;
}

long next3_fallocate(struct file *file, int mode, loff_t offset, loff_t len)
{
	struct inode *inode = file->f_path.dentry->d_inode;
	int ret;

	mutex_lock(&inode->i_mutex);
	ret = next3_fallocate_uninit(inode, mode, offset, len);
	mutex_unlock(&inode->i_mutex);
	return ret;
}

#endif
/*
 * `handle' can be NULL if create is zero
 */
struct buffer_head *next3_getblk(handle_t *handle, struct inode *inode,
				long block, int create, int *errp)
{
	struct buffer_head dummy;
	int fatal = 0, err;

	J_ASSERT(handle != NULL || create == 0);

	dummy.b_state = 0;
	dummy.b_blocknr = -1000;
	buffer_trace_init(&dummy.b_history);
	err = next3_get_blocks_handle(handle, inode, block, 1,
					&dummy, create);
	/*
	 * next3_get_blocks_handle() returns number of blocks
	 * mapped. 0 in case of a HOLE.
	 */
	if (err > 0) {
		if (err > 1)
			WARN_ON(1);
		err = 0;
	}
	*errp = err;
	if (!err && buffer_mapped(&dummy)) {
		struct buffer_head *bh;
		bh = sb_getblk(inode->i_sb, dummy.b_blocknr);
		if (!bh) {
			*errp = -EIO;
			goto err;
		}
		if (buffer_new(&dummy)) {
			J_ASSERT(create != 0);
			J_ASSERT(handle != NULL);

#ifdef CONFIG_NEXT3_FS_SNAPSHOT_BLOCK_COW
			if (SNAPMAP_ISCOW(create)) {
				/* COWing block or creating COW bitmap */
				lock_buffer(bh);
				clear_buffer_uptodate(bh);
				/* flag locked buffer and return */
				*errp = 1;
				return bh;
			}
#endif
			/*
			 * Now that we do not always journal data, we should
			 * keep in mind whether this should always journal the
			 * new buffer as metadata.  For now, regular file
			 * writes use next3_get_block instead, so it's not a
			 * problem.
			 */
			lock_buffer(bh);
			BUFFER_TRACE(bh, "call get_create_access");
			fatal = next3_journal_get_create_access(handle, bh);
			if (!fatal && !buffer_uptodate(bh)) {
				memset(bh->b_data,0,inode->i_sb->s_blocksize);
				set_buffer_uptodate(bh);
			}
			unlock_buffer(bh);
			BUFFER_TRACE(bh, "call next3_journal_dirty_metadata");
			err = next3_journal_dirty_metadata(handle, bh);
			if (!fatal)
				fatal = err;
		} else {
			BUFFER_TRACE(bh, "not a new buffer");
		}
		if (fatal) {
			*errp = fatal;
			brelse(bh);
			bh = NULL;
		}
		return bh;
	}
err:
	return NULL;
}

struct buffer_head *next3_bread(handle_t *handle, struct inode *inode,
			       int block, int create, int *err)
{
	struct buffer_head * bh;

	bh = next3_getblk(handle, inode, block, create, err);
	if (!bh)
		return bh;
	if (buffer_uptodate(bh))
		return bh;
	ll_rw_block(READ | REQ_META | REQ_PRIO, 1, &bh);
	wait_on_buffer(bh);
	if (buffer_uptodate(bh))
		return bh;
	put_bh(bh);
	*err = -EIO;
	return NULL;
}

static int walk_page_buffers(	handle_t *handle,
				struct buffer_head *head,
				unsigned from,
				unsigned to,
				int *partial,
				int (*fn)(	handle_t *handle,
						struct buffer_head *bh))
{
	struct buffer_head *bh;
	unsigned block_start, block_end;
	unsigned blocksize = head->b_size;
	int err, ret = 0;
	struct buffer_head *next;

	for (	bh = head, block_start = 0;
		ret == 0 && (bh != head || !block_start);
		block_start = block_end, bh = next)
	{
		next = bh->b_this_page;
		block_end = block_start + blocksize;
		if (block_end <= from || block_start >= to) {
			if (partial && !buffer_uptodate(bh))
				*partial = 1;
			continue;
		}
		err = (*fn)(handle, bh);
		if (!ret)
			ret = err;
	}
	return ret;
}

/*
 * To preserve ordering, it is essential that the hole instantiation and
 * the data write be encapsulated in a single transaction.  We cannot
 * close off a transaction and start a new one between the next3_get_block()
 * and the commit_write().  So doing the journal_start at the start of
 * prepare_write() is the right place.
 *
 * Also, this function can nest inside next3_writepage() ->
 * block_write_full_page(). In that case, we *know* that next3_writepage()
 * has generated enough buffer credits to do the whole page.  So we won't
 * block on the journal in that case, which is good, because the caller may
 * be PF_MEMALLOC.
 *
 * By accident, next3 can be reentered when a transaction is open via
 * quota file writes.  If we were to commit the transaction while thus
 * reentered, there can be a deadlock - we would be holding a quota
 * lock, and the commit would never complete if another thread had a
 * transaction open and was blocking on the quota lock - a ranking
 * violation.
 *
 * So what we do is to rely on the fact that journal_stop/journal_start
 * will _not_ run commit under these circumstances because handle->h_ref
 * is elevated.  We'll still have enough credits for the tiny quotafile
 * write.
 */
static int do_journal_get_write_access(handle_t *handle,
					struct buffer_head *bh)
{
	int dirty = buffer_dirty(bh);
	int ret;

	if (!buffer_mapped(bh) || buffer_freed(bh))
		return 0;
	/*
	 * __block_prepare_write() could have dirtied some buffers. Clean
	 * the dirty bit as jbd2_journal_get_write_access() could complain
	 * otherwise about fs integrity issues. Setting of the dirty bit
	 * by __block_prepare_write() isn't a real problem here as we clear
	 * the bit before releasing a page lock and thus writeback cannot
	 * ever write the buffer.
	 */
	if (dirty)
		clear_buffer_dirty(bh);
	ret = next3_journal_get_write_access(handle, bh);
	if (!ret && dirty)
		ret = next3_journal_dirty_metadata(handle, bh);
	return ret;
}

/*
 * Truncate blocks that were not used by write. We have to truncate the
 * pagecache as well so that corresponding buffers get properly unmapped.
 */
static void next3_truncate_failed_write(struct inode *inode)
{
	truncate_inode_pages(inode->i_mapping, inode->i_size);
	next3_truncate(inode);
}

<<<<<<< HEAD
/*
 * Truncate blocks that were not used by direct IO write. We have to zero out
 * the last file block as well because direct IO might have written to it.
 */
static void next3_truncate_failed_direct_write(struct inode *inode)
{
	next3_block_truncate_page(inode, inode->i_size);
	next3_truncate(inode);
}

=======
#ifdef CONFIG_NEXT3_FS_SNAPSHOT_HOOKS_DATA
/*
 * Check if a buffer was written since the last snapshot was taken.
 * In data=ordered, the only mode supported by next3, all dirty data buffers
 * are flushed on snapshot take via freeze_fs() API, so buffer_jbd(bh) means
 * that, the buffer was declared dirty data after snapshot take.
 */
static int buffer_first_write(handle_t *handle, struct buffer_head *bh)
{
	return !buffer_jbd(bh);
}

static int set_move_data(handle_t *handle, struct buffer_head *bh)
{
	BUG_ON(buffer_move_data(bh));
	clear_buffer_mapped(bh);
	set_buffer_move_data(bh);
	return 0;
}

static int set_partial_write(handle_t *handle, struct buffer_head *bh)
{
	BUG_ON(buffer_partial_write(bh));
	set_buffer_partial_write(bh);
	return 0;
}

/*
 * make sure that get_block() is called even for mapped buffers, unless all
 * buffers were written since last snapshot take, in which case 0 is returned.
 */
static int set_buffers_move_data(struct buffer_head *page_bufs,
		unsigned from, unsigned to)
{
	if (!walk_page_buffers(NULL, page_bufs, from, to,
				NULL, buffer_first_write))
		return 0;

	/* signal get_block() to move-on-write */
	walk_page_buffers(NULL, page_bufs, from, to,
			NULL, set_move_data);
	if (from > 0 || to < PAGE_CACHE_SIZE)
		/* signal get_block() to update page before move-on-write */
		walk_page_buffers(NULL, page_bufs, from, to,
				NULL, set_partial_write);
	return 1;
}

static int clear_move_data(handle_t *handle, struct buffer_head *bh)
{
	clear_buffer_partial_write(bh);
	clear_buffer_move_data(bh);
	return 0;
}

static void clear_buffers_move_data(struct buffer_head *page_bufs)
{
	/*
	 * partial_write/move_data flags are used to pass the move data block
	 * request to next3_get_block() and should be cleared at all other times.
	 */
	walk_page_buffers(NULL, page_bufs, 0, PAGE_CACHE_SIZE,
			NULL, clear_move_data);
}

#endif
>>>>>>> 4a7a1641
static int next3_write_begin(struct file *file, struct address_space *mapping,
				loff_t pos, unsigned len, unsigned flags,
				struct page **pagep, void **fsdata)
{
#ifdef CONFIG_NEXT3_FS_SNAPSHOT_HOOKS_DATA
	struct buffer_head *page_bufs;
#endif
	struct inode *inode = mapping->host;
	int ret;
	handle_t *handle;
	int retries = 0;
	struct page *page;
	pgoff_t index;
	unsigned from, to;
	/* Reserve one block more for addition to orphan list in case
	 * we allocate blocks but write fails for some reason */
	int needed_blocks = next3_writepage_trans_blocks(inode) + 1;

	trace_next3_write_begin(inode, pos, len, flags);

	index = pos >> PAGE_CACHE_SHIFT;
	from = pos & (PAGE_CACHE_SIZE - 1);
	to = from + len;

retry:
	page = grab_cache_page_write_begin(mapping, index, flags);
	if (!page)
		return -ENOMEM;
	*pagep = page;

	handle = next3_journal_start(inode, needed_blocks);
	if (IS_ERR(handle)) {
		unlock_page(page);
		page_cache_release(page);
		ret = PTR_ERR(handle);
		goto out;
	}
#ifdef CONFIG_NEXT3_FS_SNAPSHOT_HOOKS_DATA
	/*
	 * only data=ordered mode is supported with snapshots, so the
	 * buffer heads are going to be attached sooner or later anyway.
	 */
	if (!page_has_buffers(page))
		create_empty_buffers(page, inode->i_sb->s_blocksize, 0);
	page_bufs = page_buffers(page);
	/*
	 * Check if blocks need to be moved-on-write. if they do, unmap buffers
	 * and call block_write_begin() to remap them.
	 */
	if (next3_snapshot_should_move_data(inode))
		set_buffers_move_data(page_bufs, from, to);
#endif
	ret = __block_write_begin(page, pos, len, next3_get_block);
#ifdef CONFIG_NEXT3_FS_SNAPSHOT_HOOKS_DATA
	clear_buffers_move_data(page_bufs);
#endif
	if (ret)
		goto write_begin_failed;

	if (next3_should_journal_data(inode)) {
		ret = walk_page_buffers(handle, page_buffers(page),
				from, to, NULL, do_journal_get_write_access);
	}
write_begin_failed:
	if (ret) {
		/*
		 * block_write_begin may have instantiated a few blocks
		 * outside i_size.  Trim these off again. Don't need
		 * i_size_read because we hold i_mutex.
		 *
		 * Add inode to orphan list in case we crash before truncate
		 * finishes. Do this only if next3_can_truncate() agrees so
		 * that orphan processing code is happy.
		 */
		if (pos + len > inode->i_size && next3_can_truncate(inode))
			next3_orphan_add(handle, inode);
		next3_journal_stop(handle);
		unlock_page(page);
		page_cache_release(page);
		if (pos + len > inode->i_size)
			next3_truncate_failed_write(inode);
	}
	if (ret == -ENOSPC && next3_should_retry_alloc(inode->i_sb, &retries))
		goto retry;
out:
	return ret;
}


int next3_journal_dirty_data(handle_t *handle, struct buffer_head *bh)
{
	int err = journal_dirty_data(handle, bh);
	if (err)
		next3_journal_abort_handle(__func__, __func__,
						bh, handle, err);
	return err;
}

/* For ordered writepage and write_end functions */
static int journal_dirty_data_fn(handle_t *handle, struct buffer_head *bh)
{
	/*
	 * Write could have mapped the buffer but it didn't copy the data in
	 * yet. So avoid filing such buffer into a transaction.
	 */
	if (buffer_mapped(bh) && buffer_uptodate(bh))
		return next3_journal_dirty_data(handle, bh);
	return 0;
}

/* For write_end() in data=journal mode */
static int write_end_fn(handle_t *handle, struct buffer_head *bh)
{
	if (!buffer_mapped(bh) || buffer_freed(bh))
		return 0;
	set_buffer_uptodate(bh);
	return next3_journal_dirty_metadata(handle, bh);
}

/*
 * This is nasty and subtle: next3_write_begin() could have allocated blocks
 * for the whole page but later we failed to copy the data in. Update inode
 * size according to what we managed to copy. The rest is going to be
 * truncated in write_end function.
 */
static void update_file_sizes(struct inode *inode, loff_t pos, unsigned copied)
{
	/* What matters to us is i_disksize. We don't write i_size anywhere */
	if (pos + copied > inode->i_size)
		i_size_write(inode, pos + copied);
	if (pos + copied > NEXT3_I(inode)->i_disksize) {
		NEXT3_I(inode)->i_disksize = pos + copied;
		mark_inode_dirty(inode);
	}
}

/*
 * We need to pick up the new inode size which generic_commit_write gave us
 * `file' can be NULL - eg, when called from page_symlink().
 *
 * next3 never places buffers on inode->i_mapping->private_list.  metadata
 * buffers are managed internally.
 */
static int next3_ordered_write_end(struct file *file,
				struct address_space *mapping,
				loff_t pos, unsigned len, unsigned copied,
				struct page *page, void *fsdata)
{
	handle_t *handle = next3_journal_current_handle();
	struct inode *inode = file->f_mapping->host;
	unsigned from, to;
	int ret = 0, ret2;

	trace_next3_ordered_write_end(inode, pos, len, copied);
	copied = block_write_end(file, mapping, pos, len, copied, page, fsdata);

	from = pos & (PAGE_CACHE_SIZE - 1);
	to = from + copied;
	ret = walk_page_buffers(handle, page_buffers(page),
		from, to, NULL, journal_dirty_data_fn);

	if (ret == 0)
		update_file_sizes(inode, pos, copied);
	/*
	 * There may be allocated blocks outside of i_size because
	 * we failed to copy some data. Prepare for truncate.
	 */
	if (pos + len > inode->i_size && next3_can_truncate(inode))
		next3_orphan_add(handle, inode);
	ret2 = next3_journal_stop(handle);
	if (!ret)
		ret = ret2;
	unlock_page(page);
	page_cache_release(page);

	if (pos + len > inode->i_size)
		next3_truncate_failed_write(inode);
	return ret ? ret : copied;
}

static int next3_writeback_write_end(struct file *file,
				struct address_space *mapping,
				loff_t pos, unsigned len, unsigned copied,
				struct page *page, void *fsdata)
{
	handle_t *handle = next3_journal_current_handle();
	struct inode *inode = file->f_mapping->host;
	int ret;

	trace_next3_writeback_write_end(inode, pos, len, copied);
	copied = block_write_end(file, mapping, pos, len, copied, page, fsdata);
	update_file_sizes(inode, pos, copied);
	/*
	 * There may be allocated blocks outside of i_size because
	 * we failed to copy some data. Prepare for truncate.
	 */
	if (pos + len > inode->i_size && next3_can_truncate(inode))
		next3_orphan_add(handle, inode);
	ret = next3_journal_stop(handle);
	unlock_page(page);
	page_cache_release(page);

	if (pos + len > inode->i_size)
		next3_truncate_failed_write(inode);
	return ret ? ret : copied;
}

static int next3_journalled_write_end(struct file *file,
				struct address_space *mapping,
				loff_t pos, unsigned len, unsigned copied,
				struct page *page, void *fsdata)
{
	handle_t *handle = next3_journal_current_handle();
	struct inode *inode = mapping->host;
	struct next3_inode_info *ei = NEXT3_I(inode);
	int ret = 0, ret2;
	int partial = 0;
	unsigned from, to;

	trace_next3_journalled_write_end(inode, pos, len, copied);
	from = pos & (PAGE_CACHE_SIZE - 1);
	to = from + len;

	if (copied < len) {
		if (!PageUptodate(page))
			copied = 0;
		page_zero_new_buffers(page, from + copied, to);
		to = from + copied;
	}

	ret = walk_page_buffers(handle, page_buffers(page), from,
				to, &partial, write_end_fn);
	if (!partial)
		SetPageUptodate(page);

	if (pos + copied > inode->i_size)
		i_size_write(inode, pos + copied);
	/*
	 * There may be allocated blocks outside of i_size because
	 * we failed to copy some data. Prepare for truncate.
	 */
	if (pos + len > inode->i_size && next3_can_truncate(inode))
		next3_orphan_add(handle, inode);
	next3_set_inode_state(inode, NEXT3_STATE_JDATA);
	atomic_set(&ei->i_datasync_tid, handle->h_transaction->t_tid);
	if (inode->i_size > ei->i_disksize) {
		ei->i_disksize = inode->i_size;
		ret2 = next3_mark_inode_dirty(handle, inode);
		if (!ret)
			ret = ret2;
	}

	ret2 = next3_journal_stop(handle);
	if (!ret)
		ret = ret2;
	unlock_page(page);
	page_cache_release(page);

	if (pos + len > inode->i_size)
		next3_truncate_failed_write(inode);
	return ret ? ret : copied;
}

/*
 * bmap() is special.  It gets used by applications such as lilo and by
 * the swapper to find the on-disk block of a specific piece of data.
 *
 * Naturally, this is dangerous if the block concerned is still in the
 * journal.  If somebody makes a swapfile on an next3 data-journaling
 * filesystem and enables swap, then they may get a nasty shock when the
 * data getting swapped to that swapfile suddenly gets overwritten by
 * the original zero's written out previously to the journal and
 * awaiting writeback in the kernel's buffer cache.
 *
 * So, if we see any bmap calls here on a modified, data-journaled file,
 * take extra steps to flush any blocks which might be in the cache.
 */
static sector_t next3_bmap(struct address_space *mapping, sector_t block)
{
	struct inode *inode = mapping->host;
	journal_t *journal;
	int err;

	if (next3_test_inode_state(inode, NEXT3_STATE_JDATA)) {
		/*
		 * This is a REALLY heavyweight approach, but the use of
		 * bmap on dirty files is expected to be extremely rare:
		 * only if we run lilo or swapon on a freshly made file
		 * do we expect this to happen.
		 *
		 * (bmap requires CAP_SYS_RAWIO so this does not
		 * represent an unprivileged user DOS attack --- we'd be
		 * in trouble if mortal users could trigger this path at
		 * will.)
		 *
		 * NB. NEXT3_STATE_JDATA is not set on files other than
		 * regular files.  If somebody wants to bmap a directory
		 * or symlink and gets confused because the buffer
		 * hasn't yet been flushed to disk, they deserve
		 * everything they get.
		 */

		next3_clear_inode_state(inode, NEXT3_STATE_JDATA);
		journal = NEXT3_JOURNAL(inode);
		journal_lock_updates(journal);
		err = journal_flush(journal);
		journal_unlock_updates(journal);

		if (err)
			return 0;
	}

	return generic_block_bmap(mapping,block,next3_get_block);
}

static int bget_one(handle_t *handle, struct buffer_head *bh)
{
	get_bh(bh);
	return 0;
}

static int bput_one(handle_t *handle, struct buffer_head *bh)
{
	put_bh(bh);
	return 0;
}

static int buffer_unmapped(handle_t *handle, struct buffer_head *bh)
{
	return !buffer_mapped(bh);
}

/*
 * Note that we always start a transaction even if we're not journalling
 * data.  This is to preserve ordering: any hole instantiation within
 * __block_write_full_page -> next3_get_block() should be journalled
 * along with the data so we don't crash and then get metadata which
 * refers to old data.
 *
 * In all journalling modes block_write_full_page() will start the I/O.
 *
 * Problem:
 *
 *	next3_writepage() -> kmalloc() -> __alloc_pages() -> page_launder() ->
 *		next3_writepage()
 *
 * Similar for:
 *
 *	next3_file_write() -> generic_file_write() -> __alloc_pages() -> ...
 *
 * Same applies to next3_get_block().  We will deadlock on various things like
 * lock_journal and i_truncate_mutex.
 *
 * Setting PF_MEMALLOC here doesn't work - too many internal memory
 * allocations fail.
 *
 * 16May01: If we're reentered then journal_current_handle() will be
 *	    non-zero. We simply *return*.
 *
 * 1 July 2001: @@@ FIXME:
 *   In journalled data mode, a data buffer may be metadata against the
 *   current transaction.  But the same file is part of a shared mapping
 *   and someone does a writepage() on it.
 *
 *   We will move the buffer onto the async_data list, but *after* it has
 *   been dirtied. So there's a small window where we have dirty data on
 *   BJ_Metadata.
 *
 *   Note that this only applies to the last partial page in the file.  The
 *   bit which block_write_full_page() uses prepare/commit for.  (That's
 *   broken code anyway: it's wrong for msync()).
 *
 *   It's a rare case: affects the final partial page, for journalled data
 *   where the file is subject to bith write() and writepage() in the same
 *   transction.  To fix it we'll need a custom block_write_full_page().
 *   We'll probably need that anyway for journalling writepage() output.
 *
 * We don't honour synchronous mounts for writepage().  That would be
 * disastrous.  Any write() or metadata operation will sync the fs for
 * us.
 *
 * AKPM2: if all the page's buffers are mapped to disk and !data=journal,
 * we don't need to open a transaction here.
 */
static int next3_ordered_writepage(struct page *page,
				struct writeback_control *wbc)
{
	struct inode *inode = page->mapping->host;
	struct buffer_head *page_bufs;
	handle_t *handle = NULL;
	int ret = 0;
	int err;

	J_ASSERT(PageLocked(page));
	/*
	 * We don't want to warn for emergency remount. The condition is
	 * ordered to avoid dereferencing inode->i_sb in non-error case to
	 * avoid slow-downs.
	 */
	WARN_ON_ONCE(IS_RDONLY(inode) &&
		     !(NEXT3_SB(inode->i_sb)->s_mount_state & NEXT3_ERROR_FS));

	/*
	 * We give up here if we're reentered, because it might be for a
	 * different filesystem.
	 */
	if (next3_journal_current_handle())
		goto out_fail;

	trace_next3_ordered_writepage(page);
	if (!page_has_buffers(page)) {
		create_empty_buffers(page, inode->i_sb->s_blocksize,
				(1 << BH_Dirty)|(1 << BH_Uptodate));
		page_bufs = page_buffers(page);
	} else {
		page_bufs = page_buffers(page);
#ifdef CONFIG_NEXT3_FS_SNAPSHOT_HOOKS_DATA
	}
	/*
	 * Check if blocks need to be moved-on-write. if they do, unmap buffers
	 * and fall back to get_block() path.
	 */
	if (!next3_snapshot_should_move_data(inode) ||
		!set_buffers_move_data(page_bufs, 0, PAGE_CACHE_SIZE)) {
#endif
		if (!walk_page_buffers(NULL, page_bufs, 0, PAGE_CACHE_SIZE,
				       NULL, buffer_unmapped)) {
			/* Provide NULL get_block() to catch bugs if buffers
			 * weren't really mapped */
			return block_write_full_page(page, NULL, wbc);
		}
	}
	handle = next3_journal_start(inode, next3_writepage_trans_blocks(inode));

	if (IS_ERR(handle)) {
		ret = PTR_ERR(handle);
#ifdef CONFIG_NEXT3_FS_SNAPSHOT_HOOKS_DATA
		clear_buffers_move_data(page_bufs);
#endif
		goto out_fail;
	}

	walk_page_buffers(handle, page_bufs, 0,
			PAGE_CACHE_SIZE, NULL, bget_one);

	ret = block_write_full_page(page, next3_get_block, wbc);
#ifdef CONFIG_NEXT3_FS_SNAPSHOT_HOOKS_DATA
	clear_buffers_move_data(page_bufs);
#endif

	/*
	 * The page can become unlocked at any point now, and
	 * truncate can then come in and change things.  So we
	 * can't touch *page from now on.  But *page_bufs is
	 * safe due to elevated refcount.
	 */

	/*
	 * And attach them to the current transaction.  But only if
	 * block_write_full_page() succeeded.  Otherwise they are unmapped,
	 * and generally junk.
	 */
	if (ret == 0) {
		err = walk_page_buffers(handle, page_bufs, 0, PAGE_CACHE_SIZE,
					NULL, journal_dirty_data_fn);
		if (!ret)
			ret = err;
	}
	walk_page_buffers(handle, page_bufs, 0,
			PAGE_CACHE_SIZE, NULL, bput_one);
	err = next3_journal_stop(handle);
	if (!ret)
		ret = err;
	return ret;

out_fail:
	redirty_page_for_writepage(wbc, page);
	unlock_page(page);
	return ret;
}

static int next3_writeback_writepage(struct page *page,
				struct writeback_control *wbc)
{
	struct inode *inode = page->mapping->host;
	handle_t *handle = NULL;
	int ret = 0;
	int err;

	J_ASSERT(PageLocked(page));
	/*
	 * We don't want to warn for emergency remount. The condition is
	 * ordered to avoid dereferencing inode->i_sb in non-error case to
	 * avoid slow-downs.
	 */
	WARN_ON_ONCE(IS_RDONLY(inode) &&
		     !(NEXT3_SB(inode->i_sb)->s_mount_state & NEXT3_ERROR_FS));

	if (next3_journal_current_handle())
		goto out_fail;

	trace_next3_writeback_writepage(page);
	if (page_has_buffers(page)) {
		if (!walk_page_buffers(NULL, page_buffers(page), 0,
				      PAGE_CACHE_SIZE, NULL, buffer_unmapped)) {
			/* Provide NULL get_block() to catch bugs if buffers
			 * weren't really mapped */
			return block_write_full_page(page, NULL, wbc);
		}
	}

	handle = next3_journal_start(inode, next3_writepage_trans_blocks(inode));
	if (IS_ERR(handle)) {
		ret = PTR_ERR(handle);
		goto out_fail;
	}

	ret = block_write_full_page(page, next3_get_block, wbc);

	err = next3_journal_stop(handle);
	if (!ret)
		ret = err;
	return ret;

out_fail:
	redirty_page_for_writepage(wbc, page);
	unlock_page(page);
	return ret;
}

static int next3_journalled_writepage(struct page *page,
				struct writeback_control *wbc)
{
	struct inode *inode = page->mapping->host;
	handle_t *handle = NULL;
	int ret = 0;
	int err;

	J_ASSERT(PageLocked(page));
	/*
	 * We don't want to warn for emergency remount. The condition is
	 * ordered to avoid dereferencing inode->i_sb in non-error case to
	 * avoid slow-downs.
	 */
	WARN_ON_ONCE(IS_RDONLY(inode) &&
		     !(NEXT3_SB(inode->i_sb)->s_mount_state & NEXT3_ERROR_FS));

	if (next3_journal_current_handle())
		goto no_write;

	trace_next3_journalled_writepage(page);
	handle = next3_journal_start(inode, next3_writepage_trans_blocks(inode));
	if (IS_ERR(handle)) {
		ret = PTR_ERR(handle);
		goto no_write;
	}

	if (!page_has_buffers(page) || PageChecked(page)) {
		/*
		 * It's mmapped pagecache.  Add buffers and journal it.  There
		 * doesn't seem much point in redirtying the page here.
		 */
		ClearPageChecked(page);
		ret = __block_write_begin(page, 0, PAGE_CACHE_SIZE,
					  next3_get_block);
		if (ret != 0) {
			next3_journal_stop(handle);
			goto out_unlock;
		}
		ret = walk_page_buffers(handle, page_buffers(page), 0,
			PAGE_CACHE_SIZE, NULL, do_journal_get_write_access);

		err = walk_page_buffers(handle, page_buffers(page), 0,
				PAGE_CACHE_SIZE, NULL, write_end_fn);
		if (ret == 0)
			ret = err;
		next3_set_inode_state(inode, NEXT3_STATE_JDATA);
		atomic_set(&NEXT3_I(inode)->i_datasync_tid,
			   handle->h_transaction->t_tid);
		unlock_page(page);
	} else {
		/*
		 * It may be a page full of checkpoint-mode buffers.  We don't
		 * really know unless we go poke around in the buffer_heads.
		 * But block_write_full_page will do the right thing.
		 */
		ret = block_write_full_page(page, next3_get_block, wbc);
	}
	err = next3_journal_stop(handle);
	if (!ret)
		ret = err;
out:
	return ret;

no_write:
	redirty_page_for_writepage(wbc, page);
out_unlock:
	unlock_page(page);
	goto out;
}

#ifdef CONFIG_NEXT3_FS_SNAPSHOT_RACE_READ
static int next3_snapshot_get_block(struct inode *inode, sector_t iblock,
			struct buffer_head *bh_result, int create)
{
	unsigned long block_group;
	struct next3_group_desc *desc;
	struct next3_group_info *gi;
	next3_fsblk_t bitmap_blk = 0;
	int err;

	BUG_ON(create != 0);
	BUG_ON(buffer_tracked_read(bh_result));

	err = next3_get_blocks_handle(NULL, inode, SNAPSHOT_IBLOCK(iblock),
					1, bh_result, 0);

	snapshot_debug(4, "next3_snapshot_get_block(%lld): block = (%lld), "
			"err = %d\n",
			(long long)iblock, buffer_mapped(bh_result) ?
			(long long)bh_result->b_blocknr : 0, err);

	if (err < 0)
		return err;

	if (!buffer_tracked_read(bh_result))
		return 0;

	/* check for read through to block bitmap */
	block_group = SNAPSHOT_BLOCK_GROUP(bh_result->b_blocknr);
	desc = next3_get_group_desc(inode->i_sb, block_group, NULL);
	if (desc)
		bitmap_blk = le32_to_cpu(desc->bg_block_bitmap);
	if (bitmap_blk && bitmap_blk == bh_result->b_blocknr) {
		/* copy fixed block bitmap directly to page buffer */
		cancel_buffer_tracked_read(bh_result);
		/* cancel_buffer_tracked_read() clears mapped flag */
		set_buffer_mapped(bh_result);
		snapshot_debug(2, "fixing snapshot block bitmap #%lu\n",
				block_group);
		/*
		 * XXX: if we return unmapped buffer, the page will be zeroed
		 * but if we return mapped to block device and uptodate buffer
		 * next readpage may read directly from block device without
		 * fixing block bitmap.  This only affects fsck of snapshots.
		 */
		return next3_snapshot_read_block_bitmap(inode->i_sb,
				block_group, bh_result);
	}
	/* check for read through to exclude bitmap */
	gi = NEXT3_SB(inode->i_sb)->s_group_info + block_group;
	bitmap_blk = gi->bg_exclude_bitmap;
	if (bitmap_blk && bitmap_blk == bh_result->b_blocknr) {
		/* return unmapped buffer to zero out page */
		cancel_buffer_tracked_read(bh_result);
		/* cancel_buffer_tracked_read() clears mapped flag */
		snapshot_debug(2, "zeroing snapshot exclude bitmap #%lu\n",
				block_group);
		return 0;
	}

#ifdef CONFIG_NEXT3_FS_DEBUG
	snapshot_debug(3, "started tracked read: block = [%lu/%lu]\n",
			SNAPSHOT_BLOCK_TUPLE(bh_result->b_blocknr));

	if (snapshot_enable_test[SNAPTEST_READ]) {
		err = next3_snapshot_get_read_access(inode->i_sb,
				bh_result);
		if (err) {
			/* read through access denied */
			cancel_buffer_tracked_read(bh_result);
			return err;
		}
		/* sleep 1 tunable delay unit */
		snapshot_test_delay(SNAPTEST_READ);
	}
#endif
	return 0;
}

static int next3_snapshot_readpage(struct file *file, struct page *page)
{
	/* do read I/O with buffer heads to enable tracked reads */
	return next3_read_full_page(page, next3_snapshot_get_block);
}

#endif
static int next3_readpage(struct file *file, struct page *page)
{
	trace_next3_readpage(page);
	return mpage_readpage(page, next3_get_block);
}

static int
next3_readpages(struct file *file, struct address_space *mapping,
		struct list_head *pages, unsigned nr_pages)
{
	return mpage_readpages(mapping, pages, nr_pages, next3_get_block);
}

static void next3_invalidatepage(struct page *page, unsigned long offset)
{
	journal_t *journal = NEXT3_JOURNAL(page->mapping->host);

	trace_next3_invalidatepage(page, offset);

	/*
	 * If it's a full truncate we just forget about the pending dirtying
	 */
	if (offset == 0)
		ClearPageChecked(page);

#ifdef CONFIG_NEXT3_FS_SNAPSHOT_MOUNT
	if (journal)
		journal_invalidatepage(journal, page, offset);
	else
		block_invalidatepage(page, offset);
#else
	journal_invalidatepage(journal, page, offset);
#endif
}

static int next3_releasepage(struct page *page, gfp_t wait)
{
	journal_t *journal = NEXT3_JOURNAL(page->mapping->host);

	trace_next3_releasepage(page);
	WARN_ON(PageChecked(page));
	if (!page_has_buffers(page))
		return 0;
#ifdef CONFIG_NEXT3_FS_SNAPSHOT_MOUNT
	if (journal)
		return journal_try_to_free_buffers(journal, page, wait);
	else
		return try_to_free_buffers(page);
#else
	return journal_try_to_free_buffers(journal, page, wait);
#endif
}

/*
 * If the O_DIRECT write will extend the file then add this inode to the
 * orphan list.  So recovery will truncate it back to the original size
 * if the machine crashes during the write.
 *
 * If the O_DIRECT write is intantiating holes inside i_size and the machine
 * crashes then stale disk data _may_ be exposed inside the file. But current
 * VFS code falls back into buffered path in that case so we are safe.
 */
static ssize_t next3_direct_IO(int rw, struct kiocb *iocb,
			const struct iovec *iov, loff_t offset,
			unsigned long nr_segs)
{
	struct file *file = iocb->ki_filp;
	struct inode *inode = file->f_mapping->host;
	struct next3_inode_info *ei = NEXT3_I(inode);
	handle_t *handle;
	ssize_t ret;
	int orphan = 0;
	size_t count = iov_length(iov, nr_segs);
	int retries = 0;

	trace_next3_direct_IO_enter(inode, offset, iov_length(iov, nr_segs), rw);

	if (rw == WRITE) {
		loff_t final_size = offset + count;

		if (final_size > inode->i_size) {
			/* Credits for sb + inode write */
			handle = next3_journal_start(inode, 2);
			if (IS_ERR(handle)) {
				ret = PTR_ERR(handle);
				goto out;
			}
			ret = next3_orphan_add(handle, inode);
			if (ret) {
				next3_journal_stop(handle);
				goto out;
			}
			orphan = 1;
			ei->i_disksize = inode->i_size;
			next3_journal_stop(handle);
		}
	}

retry:
<<<<<<< HEAD
	ret = blockdev_direct_IO(rw, iocb, inode, iov, offset, nr_segs,
				 next3_get_block);
=======
#ifdef CONFIG_NEXT3_FS_SNAPSHOT_HOOKS_DATA
	ret = blockdev_direct_IO(rw, iocb, inode, inode->i_sb->s_bdev, iov,
				 offset, nr_segs,
				 (rw == WRITE) ? next3_get_block_dio : next3_get_block,
				 NULL);
#else
	ret = blockdev_direct_IO(rw, iocb, inode, inode->i_sb->s_bdev, iov,
				 offset, nr_segs,
				 next3_get_block, NULL);
#endif
>>>>>>> 4a7a1641
	/*
	 * In case of error extending write may have instantiated a few
	 * blocks outside i_size. Trim these off again.
	 */
	if (unlikely((rw & WRITE) && ret < 0)) {
		loff_t isize = i_size_read(inode);
		loff_t end = offset + iov_length(iov, nr_segs);

		if (end > isize)
			next3_truncate_failed_direct_write(inode);
	}
	if (ret == -ENOSPC && next3_should_retry_alloc(inode->i_sb, &retries))
		goto retry;

	if (orphan) {
		int err;

		/* Credits for sb + inode write */
		handle = next3_journal_start(inode, 2);
		if (IS_ERR(handle)) {
			/* This is really bad luck. We've written the data
			 * but cannot extend i_size. Truncate allocated blocks
			 * and pretend the write failed... */
			next3_truncate_failed_direct_write(inode);
			ret = PTR_ERR(handle);
			goto out;
		}
		if (inode->i_nlink)
			next3_orphan_del(handle, inode);
		if (ret > 0) {
			loff_t end = offset + ret;
			if (end > inode->i_size) {
				ei->i_disksize = end;
				i_size_write(inode, end);
				/*
				 * We're going to return a positive `ret'
				 * here due to non-zero-length I/O, so there's
				 * no way of reporting error returns from
				 * next3_mark_inode_dirty() to userspace.  So
				 * ignore it.
				 */
				next3_mark_inode_dirty(handle, inode);
			}
		}
		err = next3_journal_stop(handle);
		if (ret == 0)
			ret = err;
	}
out:
	trace_next3_direct_IO_exit(inode, offset,
				iov_length(iov, nr_segs), rw, ret);
	return ret;
}

/*
 * Pages can be marked dirty completely asynchronously from next3's journalling
 * activity.  By filemap_sync_pte(), try_to_unmap_one(), etc.  We cannot do
 * much here because ->set_page_dirty is called under VFS locks.  The page is
 * not necessarily locked.
 *
 * We cannot just dirty the page and leave attached buffers clean, because the
 * buffers' dirty state is "definitive".  We cannot just set the buffers dirty
 * or jbddirty because all the journalling code will explode.
 *
 * So what we do is to mark the page "pending dirty" and next time writepage
 * is called, propagate that into the buffers appropriately.
 */
static int next3_journalled_set_page_dirty(struct page *page)
{
	SetPageChecked(page);
	return __set_page_dirty_nobuffers(page);
}

static const struct address_space_operations next3_ordered_aops = {
	.readpage		= next3_readpage,
	.readpages		= next3_readpages,
	.writepage		= next3_ordered_writepage,
	.write_begin		= next3_write_begin,
	.write_end		= next3_ordered_write_end,
	.bmap			= next3_bmap,
	.invalidatepage		= next3_invalidatepage,
	.releasepage		= next3_releasepage,
	.direct_IO		= next3_direct_IO,
	.migratepage		= buffer_migrate_page,
	.is_partially_uptodate  = block_is_partially_uptodate,
	.error_remove_page	= generic_error_remove_page,
};

static const struct address_space_operations next3_writeback_aops = {
	.readpage		= next3_readpage,
	.readpages		= next3_readpages,
	.writepage		= next3_writeback_writepage,
	.write_begin		= next3_write_begin,
	.write_end		= next3_writeback_write_end,
	.bmap			= next3_bmap,
	.invalidatepage		= next3_invalidatepage,
	.releasepage		= next3_releasepage,
	.direct_IO		= next3_direct_IO,
	.migratepage		= buffer_migrate_page,
	.is_partially_uptodate  = block_is_partially_uptodate,
	.error_remove_page	= generic_error_remove_page,
};

static const struct address_space_operations next3_journalled_aops = {
	.readpage		= next3_readpage,
	.readpages		= next3_readpages,
	.writepage		= next3_journalled_writepage,
	.write_begin		= next3_write_begin,
	.write_end		= next3_journalled_write_end,
	.set_page_dirty		= next3_journalled_set_page_dirty,
	.bmap			= next3_bmap,
	.invalidatepage		= next3_invalidatepage,
	.releasepage		= next3_releasepage,
	.is_partially_uptodate  = block_is_partially_uptodate,
	.error_remove_page	= generic_error_remove_page,
};

#ifdef CONFIG_NEXT3_FS_SNAPSHOT_FILE
static int next3_no_writepage(struct page *page,
				struct writeback_control *wbc)
{
	unlock_page(page);
	return -EIO;
}

/*
 * Snapshot file page operations:
 * always readpage (by page) with buffer tracked read.
 * user cannot writepage or direct_IO to a snapshot file.
 *
 * snapshot file pages are written to disk after a COW operation in "ordered"
 * mode and are never changed after that again, so there is no data corruption
 * risk when using "ordered" mode on snapshot files.
 * some snapshot data pages are written to disk by sync_dirty_buffer(), namely
 * the snapshot COW bitmaps and a few initial blocks copied on snapshot_take().
 */
static const struct address_space_operations next3_snapfile_aops = {
#ifdef CONFIG_NEXT3_FS_SNAPSHOT_RACE_READ
	.readpage		= next3_snapshot_readpage,
#else
	.readpage		= next3_readpage,
	.readpages		= next3_readpages,
#endif
	.writepage		= next3_no_writepage,
	.bmap			= next3_bmap,
	.invalidatepage		= next3_invalidatepage,
	.releasepage		= next3_releasepage,
};

#ifdef CONFIG_NEXT3_FS_SNAPSHOT_MOUNT
/* limited operations for ro,noload snapshot mount */
static const struct address_space_operations next3_ronoload_aops = {
	.readpage		= next3_readpage,
	.readpages		= next3_readpages,
	.writepage		= next3_no_writepage,
	.bmap			= next3_bmap,
	.invalidatepage		= next3_invalidatepage,
	.releasepage		= next3_releasepage,
	.direct_IO		= next3_direct_IO,
	.is_partially_uptodate  = block_is_partially_uptodate,
	.error_remove_page	= generic_error_remove_page,
};

#endif
#endif
void next3_set_aops(struct inode *inode)
{
#ifdef CONFIG_NEXT3_FS_SNAPSHOT_MOUNT
	if (!NEXT3_JOURNAL(inode))
		inode->i_mapping->a_ops = &next3_ronoload_aops;
	else
#endif
#ifdef CONFIG_NEXT3_FS_SNAPSHOT_FILE
	if (next3_snapshot_file(inode))
		inode->i_mapping->a_ops = &next3_snapfile_aops;
	else
#endif
	if (next3_should_order_data(inode))
		inode->i_mapping->a_ops = &next3_ordered_aops;
	else if (next3_should_writeback_data(inode))
		inode->i_mapping->a_ops = &next3_writeback_aops;
	else
		inode->i_mapping->a_ops = &next3_journalled_aops;
}

/*
 * next3_block_truncate_page() zeroes out a mapping from file offset `from'
 * up to the end of the block which corresponds to `from'.
 * This required during truncate. We need to physically zero the tail end
 * of that block so it doesn't yield old data if the file is later grown.
 */
static int next3_block_truncate_page(struct inode *inode, loff_t from)
{
	next3_fsblk_t index = from >> PAGE_CACHE_SHIFT;
	unsigned offset = from & (PAGE_CACHE_SIZE - 1);
	unsigned blocksize, iblock, length, pos;
	struct page *page;
	handle_t *handle = NULL;
	struct buffer_head *bh;
	int err = 0;

	/* Truncated on block boundary - nothing to do */
	blocksize = inode->i_sb->s_blocksize;
	if ((from & (blocksize - 1)) == 0)
		return 0;

	page = grab_cache_page(inode->i_mapping, index);
	if (!page)
		return -ENOMEM;
	length = blocksize - (offset & (blocksize - 1));
	iblock = index << (PAGE_CACHE_SHIFT - inode->i_sb->s_blocksize_bits);

	if (!page_has_buffers(page))
		create_empty_buffers(page, blocksize, 0);

	/* Find the buffer that contains "offset" */
	bh = page_buffers(page);
	pos = blocksize;
	while (offset >= pos) {
		bh = bh->b_this_page;
		iblock++;
		pos += blocksize;
	}

	err = 0;
	if (buffer_freed(bh)) {
		BUFFER_TRACE(bh, "freed: skip");
		goto unlock;
	}

	if (!buffer_mapped(bh)) {
		BUFFER_TRACE(bh, "unmapped");
		next3_get_block(inode, iblock, bh, 0);
		/* unmapped? It's a hole - nothing to do */
		if (!buffer_mapped(bh)) {
			BUFFER_TRACE(bh, "still unmapped");
			goto unlock;
		}
	}

	/* Ok, it's mapped. Make sure it's up-to-date */
	if (PageUptodate(page))
		set_buffer_uptodate(bh);

	if (!buffer_uptodate(bh)) {
		err = -EIO;
		ll_rw_block(READ, 1, &bh);
		wait_on_buffer(bh);
		/* Uhhuh. Read error. Complain and punt. */
		if (!buffer_uptodate(bh))
			goto unlock;
	}

<<<<<<< HEAD
	/* data=writeback mode doesn't need transaction to zero-out data */
	if (!next3_should_writeback_data(inode)) {
		/* We journal at most one block */
		handle = next3_journal_start(inode, 1);
		if (IS_ERR(handle)) {
			clear_highpage(page);
			flush_dcache_page(page);
			err = PTR_ERR(handle);
			goto unlock;
		}
	}

=======
#ifdef CONFIG_NEXT3_FS_SNAPSHOT_HOOKS_DATA
	/* check if block needs to be moved to snapshot before zeroing */
	if (next3_snapshot_should_move_data(inode) &&
			buffer_first_write(NULL, bh)) {
		set_buffer_move_data(bh);
		err = next3_get_block(inode, iblock, bh, 1);
		clear_buffer_move_data(bh);
		if (err)
			goto unlock;
		if (buffer_new(bh)) {
			unmap_underlying_metadata(bh->b_bdev,
					bh->b_blocknr);
			clear_buffer_new(bh);
		}
	}

#endif
>>>>>>> 4a7a1641
	if (next3_should_journal_data(inode)) {
		BUFFER_TRACE(bh, "get write access");
		err = next3_journal_get_write_access(handle, bh);
		if (err)
			goto stop;
	}

	zero_user(page, offset, length);
	BUFFER_TRACE(bh, "zeroed end of block");

	err = 0;
	if (next3_should_journal_data(inode)) {
		err = next3_journal_dirty_metadata(handle, bh);
	} else {
		if (next3_should_order_data(inode))
			err = next3_journal_dirty_data(handle, bh);
		mark_buffer_dirty(bh);
	}
stop:
	if (handle)
		next3_journal_stop(handle);

unlock:
	unlock_page(page);
	page_cache_release(page);
	return err;
}

/*
 * Probably it should be a library function... search for first non-zero word
 * or memcmp with zero_page, whatever is better for particular architecture.
 * Linus?
 */
static inline int all_zeroes(__le32 *p, __le32 *q)
{
	while (p < q)
		if (*p++)
			return 0;
	return 1;
}

/**
 *	next3_find_shared - find the indirect blocks for partial truncation.
 *	@inode:	  inode in question
 *	@depth:	  depth of the affected branch
 *	@offsets: offsets of pointers in that branch (see next3_block_to_path)
 *	@chain:	  place to store the pointers to partial indirect blocks
 *	@top:	  place to the (detached) top of branch
 *
 *	This is a helper function used by next3_truncate().
 *
 *	When we do truncate() we may have to clean the ends of several
 *	indirect blocks but leave the blocks themselves alive. Block is
 *	partially truncated if some data below the new i_size is referred
 *	from it (and it is on the path to the first completely truncated
 *	data block, indeed).  We have to free the top of that path along
 *	with everything to the right of the path. Since no allocation
 *	past the truncation point is possible until next3_truncate()
 *	finishes, we may safely do the latter, but top of branch may
 *	require special attention - pageout below the truncation point
 *	might try to populate it.
 *
 *	We atomically detach the top of branch from the tree, store the
 *	block number of its root in *@top, pointers to buffer_heads of
 *	partially truncated blocks - in @chain[].bh and pointers to
 *	their last elements that should not be removed - in
 *	@chain[].p. Return value is the pointer to last filled element
 *	of @chain.
 *
 *	The work left to caller to do the actual freeing of subtrees:
 *		a) free the subtree starting from *@top
 *		b) free the subtrees whose roots are stored in
 *			(@chain[i].p+1 .. end of @chain[i].bh->b_data)
 *		c) free the subtrees growing from the inode past the @chain[0].
 *			(no partially truncated stuff there).  */

static Indirect *next3_find_shared(struct inode *inode, int depth,
			int offsets[4], Indirect chain[4], __le32 *top)
{
	Indirect *partial, *p;
	int k, err;

	*top = 0;
	/* Make k index the deepest non-null offset + 1 */
	for (k = depth; k > 1 && !offsets[k-1]; k--)
		;
	partial = next3_get_branch(inode, k, offsets, chain, &err);
	/* Writer: pointers */
	if (!partial)
		partial = chain + k-1;
	/*
	 * If the branch acquired continuation since we've looked at it -
	 * fine, it should all survive and (new) top doesn't belong to us.
	 */
	if (!partial->key && *partial->p)
		/* Writer: end */
		goto no_top;
	for (p=partial; p>chain && all_zeroes((__le32*)p->bh->b_data,p->p); p--)
		;
	/*
	 * OK, we've found the last block that must survive. The rest of our
	 * branch should be detached before unlocking. However, if that rest
	 * of branch is all ours and does not grow immediately from the inode
	 * it's easier to cheat and just decrement partial->p.
	 */
	if (p == chain + k - 1 && p > chain) {
		p->p--;
	} else {
		*top = *p->p;
		/* Nope, don't do this in next3.  Must leave the tree intact */
#if 0
		*p->p = 0;
#endif
	}
	/* Writer: end */

	while(partial > p) {
		brelse(partial->bh);
		partial--;
	}
no_top:
	return partial;
}

/*
 * Zero a number of block pointers in either an inode or an indirect block.
 * If we restart the transaction we must again get write access to the
 * indirect block for further modification.
 *
 * We release `count' blocks on disk, but (last - first) may be greater
 * than `count' because there can be holes in there.
 */
#ifdef CONFIG_NEXT3_FS_SNAPSHOT_CLEANUP
/*
 * next3_clear_blocks_cow - Zero a number of block pointers (consult COW bitmap)
 * @bitmap:	COW bitmap to consult when shrinking deleted snapshot
 * @bit:	bit number representing the @first block
 * @pcounter: 	pointer to counter of branch blocks
 *
 * If @pcounter is not NULL, @handle is NULL and we don't free blocks,
 * we only update blocks counter and test that blocks are excluded.
 */
static void next3_clear_blocks_cow(handle_t *handle, struct inode *inode,
		struct buffer_head *bh, next3_fsblk_t block_to_free,
		unsigned long count, __le32 *first, __le32 *last,
		const char *bitmap, int bit,
		struct next3_blocks_counter *pcounter)
#else
static void next3_clear_blocks(handle_t *handle, struct inode *inode,
		struct buffer_head *bh, next3_fsblk_t block_to_free,
		unsigned long count, __le32 *first, __le32 *last)
#endif
{
	__le32 *p;
#ifdef CONFIG_NEXT3_FS_SNAPSHOT_CLEANUP
	int err;

	if (pcounter) {
		/* test that blocks are excluded and update blocks counter */
		err = next3_snapshot_test_excluded(inode, block_to_free, count);
		if (err < 0)
			return;
		pcounter->blocks += count;
		return;
	}

#endif
	if (try_to_extend_transaction(handle, inode)) {
		if (bh) {
			BUFFER_TRACE(bh, "call next3_journal_dirty_metadata");
			if (next3_journal_dirty_metadata(handle, bh))
				return;
		}
		next3_mark_inode_dirty(handle, inode);
		truncate_restart_transaction(handle, inode);
		if (bh) {
			BUFFER_TRACE(bh, "retaking write access");
#ifdef CONFIG_NEXT3_FS_SNAPSHOT_HOOKS_JBD
			if (next3_journal_get_write_access_inode(handle, inode, bh))
#else
			if (next3_journal_get_write_access(handle, bh))
#endif
				return;
		}
	}

	/*
	 * Any buffers which are on the journal will be in memory. We find
	 * them on the hash table so journal_revoke() will run journal_forget()
	 * on them.  We've already detached each block from the file, so
	 * bforget() in journal_forget() should be safe.
	 *
	 * AKPM: turn on bforget in journal_forget()!!!
	 */
	for (p = first; p < last; p++) {
		u32 nr = le32_to_cpu(*p);
#ifdef CONFIG_NEXT3_FS_SNAPSHOT_CLEANUP
		if (nr && bitmap && next3_test_bit(bit + (p - first), bitmap)) {
			/* don't free block used by older snapshot */
			nr = 0;
			cond_resched();
		}
#endif
		if (nr) {
			struct buffer_head *bh;

			*p = 0;
			bh = sb_find_get_block(inode->i_sb, nr);
			next3_forget(handle, 0, inode, bh, nr);
		}
	}

	next3_free_blocks(handle, inode, block_to_free, count);
}

/**
 * next3_free_data - free a list of data blocks
 * @handle:	handle for this transaction
 * @inode:	inode we are dealing with
 * @this_bh:	indirect buffer_head which contains *@first and *@last
 * @first:	array of block numbers
 * @last:	points immediately past the end of array
 *
 * We are freeing all blocks referred from that array (numbers are stored as
 * little-endian 32-bit) and updating @inode->i_blocks appropriately.
 *
 * We accumulate contiguous runs of blocks to free.  Conveniently, if these
 * blocks are contiguous then releasing them at one time will only affect one
 * or two bitmap blocks (+ group descriptor(s) and superblock) and we won't
 * actually use a lot of journal space.
 *
 * @this_bh will be %NULL if @first and @last point into the inode's direct
 * block pointers.
 */
#ifdef CONFIG_NEXT3_FS_SNAPSHOT_CLEANUP
/*
 * next3_free_data_cow - free a list of data blocks (consult COW bitmap)
 * @bitmap:	COW bitmap to consult when shrinking deleted snapshot
 * @bit:	bit number representing the @first block
 * @pfreed_blocks:	return number of freed blocks
 * @pcounter: 	pointer to counter of branch blocks
 *
 * If @pcounter is not NULL, @handle is NULL and we don't free blocks,
 * we only update blocks counter and test that blocks are excluded.
 */
static void next3_free_data_cow(handle_t *handle, struct inode *inode,
			   struct buffer_head *this_bh,
			   __le32 *first, __le32 *last,
			   const char *bitmap, int bit,
			   int *pfreed_blocks,
			   struct next3_blocks_counter *pcounter)
#else
static void next3_free_data(handle_t *handle, struct inode *inode,
			   struct buffer_head *this_bh,
			   __le32 *first, __le32 *last)
#endif
{
	next3_fsblk_t block_to_free = 0;    /* Starting block # of a run */
	unsigned long count = 0;	    /* Number of blocks in the run */
	__le32 *block_to_free_p = NULL;	    /* Pointer into inode/ind
					       corresponding to
					       block_to_free */
	next3_fsblk_t nr;		    /* Current block # */
	__le32 *p;			    /* Pointer into inode/ind
					       for current block */
	int err;
#ifdef CONFIG_NEXT3_FS_SNAPSHOT_CLEANUP
	int freed_blocks = 0;

	if (pcounter)
		/* we're not actually deleting any blocks */
		this_bh = NULL;
#endif
	if (this_bh) {				/* For indirect block */
		BUFFER_TRACE(this_bh, "get_write_access");
#ifdef CONFIG_NEXT3_FS_SNAPSHOT_HOOKS_JBD
		err = next3_journal_get_write_access_inode(handle, inode,
							   this_bh);
#else
		err = next3_journal_get_write_access(handle, this_bh);
#endif
		/* Important: if we can't update the indirect pointers
		 * to the blocks, we can't free them. */
		if (err)
			return;
	}

	for (p = first; p < last; p++) {
		nr = le32_to_cpu(*p);
#ifdef CONFIG_NEXT3_FS_SNAPSHOT_CLEANUP
		if (nr && bitmap && next3_test_bit(bit + (p - first), bitmap)) {
			/* don't free block used by older snapshot */
			nr = 0;
			cond_resched();
		}
		if (nr)
			freed_blocks++;
#endif
		if (nr) {
			/* accumulate blocks to free if they're contiguous */
			if (count == 0) {
				block_to_free = nr;
				block_to_free_p = p;
				count = 1;
			} else if (nr == block_to_free + count) {
				count++;
			} else {
#ifdef CONFIG_NEXT3_FS_SNAPSHOT_CLEANUP
				next3_clear_blocks_cow(handle, inode, this_bh,
					       block_to_free, count,
					       block_to_free_p, p, bitmap,
					       bit + (block_to_free_p - first),
					       pcounter);
#else
				next3_clear_blocks(handle, inode, this_bh,
						  block_to_free,
						  count, block_to_free_p, p);
#endif
#ifdef CONFIG_NEXT3_FS_SNAPSHOT_JOURNAL_ERROR
				/* we may have lost write_access on this_bh */
				if (handle && is_handle_aborted(handle))
					return;
#endif
				block_to_free = nr;
				block_to_free_p = p;
				count = 1;
			}
		}
	}

#ifdef CONFIG_NEXT3_FS_SNAPSHOT_CLEANUP
	if (count > 0)
		next3_clear_blocks_cow(handle, inode, this_bh,
				block_to_free, count, block_to_free_p, p,
				bitmap, bit + (block_to_free_p - first), pcounter);
	if (pcounter)
		/* just counting - not freeing */
		return;
	if (pfreed_blocks)
		/* return number of freed blocks */
		*pfreed_blocks = freed_blocks;
	if (!freed_blocks)
		/* no blocks were freed - this_bh is not dirty */
		this_bh = NULL;
#else
	if (count > 0)
		next3_clear_blocks(handle, inode, this_bh, block_to_free,
				  count, block_to_free_p, p);
#endif
#ifdef CONFIG_NEXT3_FS_SNAPSHOT_JOURNAL_ERROR
	/* we may have lost write_access on this_bh */
	if (handle && is_handle_aborted(handle))
		return;
#endif

	if (this_bh) {
		BUFFER_TRACE(this_bh, "call next3_journal_dirty_metadata");

		/*
		 * The buffer head should have an attached journal head at this
		 * point. However, if the data is corrupted and an indirect
		 * block pointed to itself, it would have been detached when
		 * the block was cleared. Check for this instead of OOPSing.
		 */
		if (bh2jh(this_bh))
			next3_journal_dirty_metadata(handle, this_bh);
		else
			next3_error(inode->i_sb, "next3_free_data",
				   "circular indirect block detected, "
				   "inode=%lu, block=%llu",
				   inode->i_ino,
				   (unsigned long long)this_bh->b_blocknr);
	}
}

/**
 *	next3_free_branches - free an array of branches
 *	@handle: JBD handle for this transaction
 *	@inode:	inode we are dealing with
 *	@parent_bh: the buffer_head which contains *@first and *@last
 *	@first:	array of block numbers
 *	@last:	pointer immediately past the end of array
 *	@depth:	depth of the branches to free
 *
 *	We are freeing all blocks referred from these branches (numbers are
 *	stored as little-endian 32-bit) and updating @inode->i_blocks
 *	appropriately.
 */
#ifdef CONFIG_NEXT3_FS_SNAPSHOT_CLEANUP
/*
 *	next3_free_branches_cow - free or exclude an array of branches
 *	@pcounter: 	pointer to counter of branch blocks
 *
 *	If @pcounter is not NULL, @handle is NULL and we don't free blocks,
 * 	we only update blocks counter and test that blocks are excluded.
 */
void next3_free_branches_cow(handle_t *handle, struct inode *inode,
			       struct buffer_head *parent_bh,
			       __le32 *first, __le32 *last, int depth,
			       struct next3_blocks_counter *pcounter)
#else
static void next3_free_branches(handle_t *handle, struct inode *inode,
			       struct buffer_head *parent_bh,
			       __le32 *first, __le32 *last, int depth)
#endif
{
	next3_fsblk_t nr;
	__le32 *p;
#ifdef CONFIG_NEXT3_FS_SNAPSHOT_CLEANUP
	int err;

	if (handle && is_handle_aborted(handle))
#else
	if (is_handle_aborted(handle))
#endif
		return;

#ifdef CONFIG_NEXT3_FS_SNAPSHOT_CLEANUP
	if (pcounter) {
		if (pcounter->scale >= 0) {
			/* we're not actually deleting any blocks */
			parent_bh = NULL;
			/* indicate snapshot merge progress via i_size */
			SNAPSHOT_SET_PROGRESS(inode, pcounter->start +
					pcounter->scale * pcounter->blocks);
		} else if (depth <= 1) {
			/* scale progress index to range [0..max_blocks] */
			next3_fsblk_t blocks = SNAPSHOT_BLOCKS(inode) +
				pcounter->scale * (inode->i_blocks >>
					(inode->i_sb->s_blocksize_bits - 9));
			/* indicate snapshot clean progress via i_size */
			SNAPSHOT_SET_PROGRESS(inode, blocks);
			pcounter = NULL;
		}
	}
#endif
	if (depth--) {
		struct buffer_head *bh;
		int addr_per_block = NEXT3_ADDR_PER_BLOCK(inode->i_sb);
		p = last;
		while (--p >= first) {
			nr = le32_to_cpu(*p);
			if (!nr)
				continue;		/* A hole */

			/* Go read the buffer for the next level down */
			bh = sb_bread(inode->i_sb, nr);

			/*
			 * A read failure? Report error and clear slot
			 * (should be rare).
			 */
			if (!bh) {
				next3_error(inode->i_sb, "next3_free_branches",
					   "Read failure, inode=%lu, block="E3FSBLK,
					   inode->i_ino, nr);
				continue;
			}

			/* This zaps the entire block.  Bottom up. */
			BUFFER_TRACE(bh, "free child branches");
#ifdef CONFIG_NEXT3_FS_SNAPSHOT_CLEANUP
			next3_free_branches_cow(handle, inode, bh,
					(__le32 *)bh->b_data,
					(__le32 *)bh->b_data + addr_per_block,
					depth, pcounter);
			if (pcounter && pcounter->scale >= 0) {
				/* test that block is excluded and update
				   blocks counter */
				err = next3_snapshot_test_excluded(inode,
						nr, 1);
				if (err < 0)
					return;
				pcounter->blocks += 1;
				brelse(bh);
				continue;
			}
#else
			next3_free_branches(handle, inode, bh,
					   (__le32*)bh->b_data,
					   (__le32*)bh->b_data + addr_per_block,
					   depth);
#endif

			/*
			 * Everything below this this pointer has been
			 * released.  Now let this top-of-subtree go.
			 *
			 * We want the freeing of this indirect block to be
			 * atomic in the journal with the updating of the
			 * bitmap block which owns it.  So make some room in
			 * the journal.
			 *
			 * We zero the parent pointer *after* freeing its
			 * pointee in the bitmaps, so if extend_transaction()
			 * for some reason fails to put the bitmap changes and
			 * the release into the same transaction, recovery
			 * will merely complain about releasing a free block,
			 * rather than leaking blocks.
			 */
			if (is_handle_aborted(handle))
				return;
			if (try_to_extend_transaction(handle, inode)) {
				next3_mark_inode_dirty(handle, inode);
				truncate_restart_transaction(handle, inode);
			}

			/*
			 * We've probably journalled the indirect block several
			 * times during the truncate.  But it's no longer
			 * needed and we now drop it from the transaction via
			 * journal_revoke().
			 *
			 * That's easy if it's exclusively part of this
			 * transaction.  But if it's part of the committing
			 * transaction then journal_forget() will simply
			 * brelse() it.  That means that if the underlying
			 * block is reallocated in next3_get_block(),
			 * unmap_underlying_metadata() will find this block
			 * and will try to get rid of it.  damn, damn. Thus
			 * we don't allow a block to be reallocated until
			 * a transaction freeing it has fully committed.
			 *
			 * We also have to make sure journal replay after a
			 * crash does not overwrite non-journaled data blocks
			 * with old metadata when the block got reallocated for
			 * data.  Thus we have to store a revoke record for a
			 * block in the same transaction in which we free the
			 * block.
			 */
			next3_forget(handle, 1, inode, bh, bh->b_blocknr);

			next3_free_blocks(handle, inode, nr, 1);

			if (parent_bh) {
				/*
				 * The block which we have just freed is
				 * pointed to by an indirect block: journal it
				 */
				BUFFER_TRACE(parent_bh, "get_write_access");
#ifdef CONFIG_NEXT3_FS_SNAPSHOT_HOOKS_JBD
				if (!next3_journal_get_write_access_inode(
					    handle, inode, parent_bh)){
#else
				if (!next3_journal_get_write_access(handle,
								   parent_bh)){
#endif
					*p = 0;
					BUFFER_TRACE(parent_bh,
					"call next3_journal_dirty_metadata");
					next3_journal_dirty_metadata(handle,
								    parent_bh);
				}
			}
		}
	} else {
		/* We have reached the bottom of the tree. */
		BUFFER_TRACE(parent_bh, "free data blocks");
#ifdef CONFIG_NEXT3_FS_SNAPSHOT_CLEANUP
		next3_free_data_cow(handle, inode, parent_bh, first, last,
				    NULL, 0, NULL, pcounter);
#else
		next3_free_data(handle, inode, parent_bh, first, last);
#endif
	}
}

int next3_can_truncate(struct inode *inode)
{
	if (S_ISREG(inode->i_mode))
		return 1;
	if (S_ISDIR(inode->i_mode))
		return 1;
	if (S_ISLNK(inode->i_mode))
		return !next3_inode_is_fast_symlink(inode);
	return 0;
}

/*
 * next3_truncate()
 *
 * We block out next3_get_block() block instantiations across the entire
 * transaction, and VFS/VM ensures that next3_truncate() cannot run
 * simultaneously on behalf of the same inode.
 *
 * As we work through the truncate and commmit bits of it to the journal there
 * is one core, guiding principle: the file's tree must always be consistent on
 * disk.  We must be able to restart the truncate after a crash.
 *
 * The file's tree may be transiently inconsistent in memory (although it
 * probably isn't), but whenever we close off and commit a journal transaction,
 * the contents of (the filesystem + the journal) must be consistent and
 * restartable.  It's pretty simple, really: bottom up, right to left (although
 * left-to-right works OK too).
 *
 * Note that at recovery time, journal replay occurs *before* the restart of
 * truncate against the orphan inode list.
 *
 * The committed inode has the new, desired i_size (which is the same as
 * i_disksize in this case).  After a crash, next3_orphan_cleanup() will see
 * that this inode's truncate did not complete and it will again call
 * next3_truncate() to have another go.  So there will be instantiated blocks
 * to the right of the truncation point in a crashed next3 filesystem.  But
 * that's fine - as long as they are linked from the inode, the post-crash
 * next3_truncate() run will find them and release them.
 */
void next3_truncate(struct inode *inode)
{
	handle_t *handle;
	struct next3_inode_info *ei = NEXT3_I(inode);
	__le32 *i_data = ei->i_data;
	int addr_per_block = NEXT3_ADDR_PER_BLOCK(inode->i_sb);
	int offsets[4];
	Indirect chain[4];
	Indirect *partial;
	__le32 nr = 0;
	int n;
	long last_block;
	unsigned blocksize = inode->i_sb->s_blocksize;

	trace_next3_truncate_enter(inode);

#ifdef CONFIG_NEXT3_FS_SNAPSHOT_FILE_PERM
	/* prevent truncate of files on snapshot list */
	if (next3_snapshot_list(inode)) {
		snapshot_debug(1, "snapshot (%u) cannot be truncated!\n",
				inode->i_generation);
		return;
	}

#endif
	if (!next3_can_truncate(inode))
		goto out_notrans;

	if (inode->i_size == 0 && next3_should_writeback_data(inode))
		next3_set_inode_state(inode, NEXT3_STATE_FLUSH_ON_CLOSE);

	handle = start_transaction(inode);
	if (IS_ERR(handle))
		goto out_notrans;

	last_block = (inode->i_size + blocksize-1)
					>> NEXT3_BLOCK_SIZE_BITS(inode->i_sb);
	n = next3_block_to_path(inode, last_block, offsets, NULL);
	if (n == 0)
		goto out_stop;	/* error */

	/*
	 * OK.  This truncate is going to happen.  We add the inode to the
	 * orphan list, so that if this truncate spans multiple transactions,
	 * and we crash, we will resume the truncate when the filesystem
	 * recovers.  It also marks the inode dirty, to catch the new size.
	 *
	 * Implication: the file must always be in a sane, consistent
	 * truncatable state while each transaction commits.
	 */
	if (next3_orphan_add(handle, inode))
		goto out_stop;

	/*
	 * The orphan list entry will now protect us from any crash which
	 * occurs before the truncate completes, so it is now safe to propagate
	 * the new, shorter inode size (held for now in i_size) into the
	 * on-disk inode. We do this via i_disksize, which is the value which
	 * next3 *really* writes onto the disk inode.
	 */
	ei->i_disksize = inode->i_size;

	/*
	 * From here we block out all next3_get_block() callers who want to
	 * modify the block allocation tree.
	 */
	mutex_lock(&ei->truncate_mutex);

	if (n == 1) {		/* direct blocks */
		next3_free_data(handle, inode, NULL, i_data+offsets[0],
			       i_data + NEXT3_NDIR_BLOCKS);
		goto do_indirects;
	}

	partial = next3_find_shared(inode, n, offsets, chain, &nr);
	/* Kill the top of shared branch (not detached) */
	if (nr) {
		if (partial == chain) {
			/* Shared branch grows from the inode */
			next3_free_branches(handle, inode, NULL,
					   &nr, &nr+1, (chain+n-1) - partial);
			*partial->p = 0;
			/*
			 * We mark the inode dirty prior to restart,
			 * and prior to stop.  No need for it here.
			 */
		} else {
			/* Shared branch grows from an indirect block */
			next3_free_branches(handle, inode, partial->bh,
					partial->p,
					partial->p+1, (chain+n-1) - partial);
		}
	}
	/* Clear the ends of indirect blocks on the shared branch */
	while (partial > chain) {
		next3_free_branches(handle, inode, partial->bh, partial->p + 1,
				   (__le32*)partial->bh->b_data+addr_per_block,
				   (chain+n-1) - partial);
		BUFFER_TRACE(partial->bh, "call brelse");
		brelse (partial->bh);
		partial--;
	}
do_indirects:
	/* Kill the remaining (whole) subtrees */
	switch (offsets[0]) {
	default:
		nr = i_data[NEXT3_IND_BLOCK];
		if (nr) {
			next3_free_branches(handle, inode, NULL, &nr, &nr+1, 1);
			i_data[NEXT3_IND_BLOCK] = 0;
		}
	case NEXT3_IND_BLOCK:
		nr = i_data[NEXT3_DIND_BLOCK];
		if (nr) {
			next3_free_branches(handle, inode, NULL, &nr, &nr+1, 2);
			i_data[NEXT3_DIND_BLOCK] = 0;
		}
	case NEXT3_DIND_BLOCK:
		nr = i_data[NEXT3_TIND_BLOCK];
		if (nr) {
			next3_free_branches(handle, inode, NULL, &nr, &nr+1, 3);
			i_data[NEXT3_TIND_BLOCK] = 0;
		}
	case NEXT3_TIND_BLOCK:
		;
	}

#ifdef CONFIG_NEXT3_FS_SNAPSHOT_FILE_HUGE
	if (next3_snapshot_file(inode)) {
		int i;

		/* Kill the remaining snapshot file triple indirect trees */
		for (i = 1; i < NEXT3_SNAPSHOT_NTIND_BLOCKS; i++) {
			nr = i_data[NEXT3_TIND_BLOCK + i];
			if (!nr)
				continue;
			next3_free_branches(handle, inode, NULL, &nr, &nr+1, 3);
			i_data[NEXT3_TIND_BLOCK + i] = 0;
		}
	}

#endif
	next3_discard_reservation(inode);

	mutex_unlock(&ei->truncate_mutex);
	inode->i_mtime = inode->i_ctime = CURRENT_TIME_SEC;
	next3_mark_inode_dirty(handle, inode);

	/*
	 * In a multi-transaction truncate, we only make the final transaction
	 * synchronous
	 */
	if (IS_SYNC(inode))
		handle->h_sync = 1;
out_stop:
	/*
	 * If this was a simple ftruncate(), and the file will remain alive
	 * then we need to clear up the orphan record which we created above.
	 * However, if this was a real unlink then we were called by
	 * next3_evict_inode(), and we allow that function to clean up the
	 * orphan info for us.
	 */
	if (inode->i_nlink)
		next3_orphan_del(handle, inode);

	next3_journal_stop(handle);
	trace_next3_truncate_exit(inode);
	return;
out_notrans:
	/*
	 * Delete the inode from orphan list so that it doesn't stay there
	 * forever and trigger assertion on umount.
	 */
	if (inode->i_nlink)
		next3_orphan_del(NULL, inode);
	trace_next3_truncate_exit(inode);
}

next3_fsblk_t next3_get_inode_block(struct super_block *sb,
		unsigned long ino, struct next3_iloc *iloc)
{
	unsigned long block_group;
	unsigned long offset;
	next3_fsblk_t block;
	struct next3_group_desc *gdp;

	if (!next3_valid_inum(sb, ino)) {
		/*
		 * This error is already checked for in namei.c unless we are
		 * looking at an NFS filehandle, in which case no error
		 * report is needed
		 */
		return 0;
	}

	block_group = (ino - 1) / NEXT3_INODES_PER_GROUP(sb);
	gdp = next3_get_group_desc(sb, block_group, NULL);
	if (!gdp)
		return 0;
	/*
	 * Figure out the offset within the block group inode table
	 */
	offset = ((ino - 1) % NEXT3_INODES_PER_GROUP(sb)) *
		NEXT3_INODE_SIZE(sb);
	block = le32_to_cpu(gdp->bg_inode_table) +
		(offset >> NEXT3_BLOCK_SIZE_BITS(sb));

	iloc->block_group = block_group;
	iloc->offset = offset & (NEXT3_BLOCK_SIZE(sb) - 1);
	return block;
}

/*
 * next3_get_inode_loc returns with an extra refcount against the inode's
 * underlying buffer_head on success. If 'in_mem' is true, we have all
 * data in memory that is needed to recreate the on-disk version of this
 * inode.
 */
static int __next3_get_inode_loc(struct inode *inode,
				struct next3_iloc *iloc, int in_mem)
{
	next3_fsblk_t block;
	struct buffer_head *bh;

	block = next3_get_inode_block(inode->i_sb, inode->i_ino, iloc);
	if (!block)
		return -EIO;

	bh = sb_getblk(inode->i_sb, block);
	if (!bh) {
		next3_error (inode->i_sb, "next3_get_inode_loc",
				"unable to read inode block - "
				"inode=%lu, block="E3FSBLK,
				 inode->i_ino, block);
		return -EIO;
	}
	if (!buffer_uptodate(bh)) {
		lock_buffer(bh);

		/*
		 * If the buffer has the write error flag, we have failed
		 * to write out another inode in the same block.  In this
		 * case, we don't have to read the block because we may
		 * read the old inode data successfully.
		 */
		if (buffer_write_io_error(bh) && !buffer_uptodate(bh))
			set_buffer_uptodate(bh);

		if (buffer_uptodate(bh)) {
			/* someone brought it uptodate while we waited */
			unlock_buffer(bh);
			goto has_buffer;
		}

		/*
		 * If we have all information of the inode in memory and this
		 * is the only valid inode in the block, we need not read the
		 * block.
		 */
#ifdef CONFIG_NEXT3_FS_SNAPSHOT_HOOKS_JBD
		/*  Inode block must be read-in for COW. */
		if (in_mem && !NEXT3_HAS_RO_COMPAT_FEATURE(inode->i_sb,
					NEXT3_FEATURE_RO_COMPAT_HAS_SNAPSHOT)) {
#else
		if (in_mem) {
#endif
			struct buffer_head *bitmap_bh;
			struct next3_group_desc *desc;
			int inodes_per_buffer;
			int inode_offset, i;
			int block_group;
			int start;

			block_group = (inode->i_ino - 1) /
					NEXT3_INODES_PER_GROUP(inode->i_sb);
			inodes_per_buffer = bh->b_size /
				NEXT3_INODE_SIZE(inode->i_sb);
			inode_offset = ((inode->i_ino - 1) %
					NEXT3_INODES_PER_GROUP(inode->i_sb));
			start = inode_offset & ~(inodes_per_buffer - 1);

			/* Is the inode bitmap in cache? */
			desc = next3_get_group_desc(inode->i_sb,
						block_group, NULL);
			if (!desc)
				goto make_io;

			bitmap_bh = sb_getblk(inode->i_sb,
					le32_to_cpu(desc->bg_inode_bitmap));
			if (!bitmap_bh)
				goto make_io;

			/*
			 * If the inode bitmap isn't in cache then the
			 * optimisation may end up performing two reads instead
			 * of one, so skip it.
			 */
			if (!buffer_uptodate(bitmap_bh)) {
				brelse(bitmap_bh);
				goto make_io;
			}
			for (i = start; i < start + inodes_per_buffer; i++) {
				if (i == inode_offset)
					continue;
				if (next3_test_bit(i, bitmap_bh->b_data))
					break;
			}
			brelse(bitmap_bh);
			if (i == start + inodes_per_buffer) {
				/* all other inodes are free, so skip I/O */
				memset(bh->b_data, 0, bh->b_size);
				set_buffer_uptodate(bh);
				unlock_buffer(bh);
				goto has_buffer;
			}
		}

make_io:
		/*
		 * There are other valid inodes in the buffer, this inode
		 * has in-inode xattrs, or we don't have this inode in memory.
		 * Read the block from disk.
		 */
		trace_next3_load_inode(inode);
		get_bh(bh);
		bh->b_end_io = end_buffer_read_sync;
		submit_bh(READ | REQ_META | REQ_PRIO, bh);
		wait_on_buffer(bh);
		if (!buffer_uptodate(bh)) {
			next3_error(inode->i_sb, "next3_get_inode_loc",
					"unable to read inode block - "
					"inode=%lu, block="E3FSBLK,
					inode->i_ino, block);
			brelse(bh);
			return -EIO;
		}
	}
has_buffer:
	iloc->bh = bh;
	return 0;
}

int next3_get_inode_loc(struct inode *inode, struct next3_iloc *iloc)
{
	/* We have all inode data except xattrs in memory here. */
	return __next3_get_inode_loc(inode, iloc,
		!next3_test_inode_state(inode, NEXT3_STATE_XATTR));
}

void next3_set_inode_flags(struct inode *inode)
{
	unsigned int flags = NEXT3_I(inode)->i_flags;

	inode->i_flags &= ~(S_SYNC|S_APPEND|S_IMMUTABLE|S_NOATIME|S_DIRSYNC);
	if (flags & NEXT3_SYNC_FL)
		inode->i_flags |= S_SYNC;
	if (flags & NEXT3_APPEND_FL)
		inode->i_flags |= S_APPEND;
	if (flags & NEXT3_IMMUTABLE_FL)
		inode->i_flags |= S_IMMUTABLE;
	if (flags & NEXT3_NOATIME_FL)
		inode->i_flags |= S_NOATIME;
	if (flags & NEXT3_DIRSYNC_FL)
		inode->i_flags |= S_DIRSYNC;
}

/* Propagate flags from i_flags to NEXT3_I(inode)->i_flags */
void next3_get_inode_flags(struct next3_inode_info *ei)
{
	unsigned int flags = ei->vfs_inode.i_flags;

	ei->i_flags &= ~(NEXT3_SYNC_FL|NEXT3_APPEND_FL|
			NEXT3_IMMUTABLE_FL|NEXT3_NOATIME_FL|NEXT3_DIRSYNC_FL);
	if (flags & S_SYNC)
		ei->i_flags |= NEXT3_SYNC_FL;
	if (flags & S_APPEND)
		ei->i_flags |= NEXT3_APPEND_FL;
	if (flags & S_IMMUTABLE)
		ei->i_flags |= NEXT3_IMMUTABLE_FL;
	if (flags & S_NOATIME)
		ei->i_flags |= NEXT3_NOATIME_FL;
	if (flags & S_DIRSYNC)
		ei->i_flags |= NEXT3_DIRSYNC_FL;
}

#ifdef CONFIG_NEXT3_FS_SNAPSHOT_FILE_HUGE
blkcnt_t next3_inode_blocks(struct next3_inode *raw_inode,
		struct next3_inode_info *ei)
{
	blkcnt_t i_blocks;
	struct inode *inode = &(ei->vfs_inode);

	if (next3_snapshot_file(inode)) {
		/* we never set i_blocks_high, but fsck may do it when it fixes
		   i_blocks */
		i_blocks = ((u64)le16_to_cpu(raw_inode->i_blocks_high)) << 32 |
					le32_to_cpu(raw_inode->i_blocks_lo);
		if (ei->i_flags & NEXT3_HUGE_FILE_FL) {
			/* i_blocks represent file system block size */
			return i_blocks  << (inode->i_blkbits - 9);
		} else {
			return i_blocks;
		}
	} else {
		return le32_to_cpu(raw_inode->i_blocks_lo);
	}
}

#endif
struct inode *next3_iget(struct super_block *sb, unsigned long ino)
{
	struct next3_iloc iloc;
	struct next3_inode *raw_inode;
	struct next3_inode_info *ei;
	struct buffer_head *bh;
	struct inode *inode;
	journal_t *journal = NEXT3_SB(sb)->s_journal;
	transaction_t *transaction;
	long ret;
	int block;

	inode = iget_locked(sb, ino);
	if (!inode)
		return ERR_PTR(-ENOMEM);
	if (!(inode->i_state & I_NEW))
		return inode;

	ei = NEXT3_I(inode);
	ei->i_block_alloc_info = NULL;

	ret = __next3_get_inode_loc(inode, &iloc, 0);
	if (ret < 0)
		goto bad_inode;
	bh = iloc.bh;
	raw_inode = next3_raw_inode(&iloc);
#ifdef CONFIG_NEXT3_FS_SNAPSHOT_EXCLUDE_INODE_OLD
	/* Migrate old to new exclude inode on first iget */
	if (ino == NEXT3_EXCLUDE_INO && NEXT3_HAS_COMPAT_FEATURE(sb,
				NEXT3_FEATURE_COMPAT_EXCLUDE_INODE_OLD)) {
		/* both inodes are on the same block */
		char *old_inode = ((char *)raw_inode +
			(NEXT3_EXCLUDE_INO_OLD - NEXT3_EXCLUDE_INO) *
			NEXT3_INODE_SIZE(inode->i_sb));

		/* copy old exclude inode */
		memcpy((char *)raw_inode, old_inode,
				NEXT3_INODE_SIZE(inode->i_sb));
		/* clear old exclude inode */
		memset(old_inode, 0, NEXT3_INODE_SIZE(inode->i_sb));
		/* inode block will be marked dirty outside this function */
	}
#endif
	inode->i_mode = le16_to_cpu(raw_inode->i_mode);
	inode->i_uid = (uid_t)le16_to_cpu(raw_inode->i_uid_low);
	inode->i_gid = (gid_t)le16_to_cpu(raw_inode->i_gid_low);
	if(!(test_opt (inode->i_sb, NO_UID32))) {
		inode->i_uid |= le16_to_cpu(raw_inode->i_uid_high) << 16;
		inode->i_gid |= le16_to_cpu(raw_inode->i_gid_high) << 16;
	}
	set_nlink(inode, le16_to_cpu(raw_inode->i_links_count));
	inode->i_size = le32_to_cpu(raw_inode->i_size);
	inode->i_atime.tv_sec = (signed)le32_to_cpu(raw_inode->i_atime);
	inode->i_ctime.tv_sec = (signed)le32_to_cpu(raw_inode->i_ctime);
	inode->i_mtime.tv_sec = (signed)le32_to_cpu(raw_inode->i_mtime);
	inode->i_atime.tv_nsec = inode->i_ctime.tv_nsec = inode->i_mtime.tv_nsec = 0;

	ei->i_state_flags = 0;
	ei->i_dir_start_lookup = 0;
	ei->i_dtime = le32_to_cpu(raw_inode->i_dtime);
	/* We now have enough fields to check if the inode was active or not.
	 * This is needed because nfsd might try to access dead inodes
	 * the test is that same one that e2fsck uses
	 * NeilBrown 1999oct15
	 */
	if (inode->i_nlink == 0) {
		if (inode->i_mode == 0 ||
		    !(NEXT3_SB(inode->i_sb)->s_mount_state & NEXT3_ORPHAN_FS)) {
			/* this inode is deleted */
			brelse (bh);
			ret = -ESTALE;
			goto bad_inode;
		}
		/* The only unlinked inodes we let through here have
		 * valid i_mode and are being read by the orphan
		 * recovery code: that's fine, we're about to complete
		 * the process of deleting those. */
	}
#ifdef CONFIG_NEXT3_FS_SNAPSHOT_FILE_HUGE
	ei->i_flags = le32_to_cpu(raw_inode->i_flags);
	inode->i_blocks = next3_inode_blocks(raw_inode, ei);
#else
	inode->i_blocks = le32_to_cpu(raw_inode->i_blocks);
	ei->i_flags = le32_to_cpu(raw_inode->i_flags);
#endif
#ifdef NEXT3_FRAGMENTS
	ei->i_faddr = le32_to_cpu(raw_inode->i_faddr);
	ei->i_frag_no = raw_inode->i_frag;
	ei->i_frag_size = raw_inode->i_fsize;
#endif
	ei->i_file_acl = le32_to_cpu(raw_inode->i_file_acl);
	if (!S_ISREG(inode->i_mode)) {
		ei->i_dir_acl = le32_to_cpu(raw_inode->i_dir_acl);
	} else {
		inode->i_size |=
			((__u64)le32_to_cpu(raw_inode->i_size_high)) << 32;
	}
	ei->i_disksize = inode->i_size;
	inode->i_generation = le32_to_cpu(raw_inode->i_generation);
	ei->i_block_group = iloc.block_group;
	/*
	 * NOTE! The in-memory inode i_data array is in little-endian order
	 * even on big-endian machines: we do NOT byteswap the block numbers!
	 */
	for (block = 0; block < NEXT3_N_BLOCKS; block++)
		ei->i_data[block] = raw_inode->i_block[block];
#ifdef CONFIG_NEXT3_FS_SNAPSHOT_FILE_STORE

	if (next3_snapshot_file(inode)) {
#ifdef CONFIG_NEXT3_FS_SNAPSHOT_FILE_HUGE
		/*
		 * ei->i_data[] has more blocks than raw_inode->i_block[].
		 * Snapshot files don't use the first NEXT3_NDIR_BLOCKS of
		 * ei->i_data[] and store the extra blocks at the
		 * begining of raw_inode->i_block[].
		 */
		for (block = NEXT3_N_BLOCKS; block < NEXT3_SNAPSHOT_N_BLOCKS;
				block++) {
			ei->i_data[block] =
				raw_inode->i_block[block-NEXT3_N_BLOCKS];
			ei->i_data[block-NEXT3_N_BLOCKS] = 0;
		}
#endif
		ei->i_next_snapshot_ino =
			le32_to_cpu(raw_inode->i_next_snapshot);
		/*
		 * Dynamic snapshot flags are not stored on-disk, so
		 * at this point, we only know that this inode has the
		 * 'snapfile' flag, but we don't know if it is on the list.
		 * snapshot_load() loads the on-disk snapshot list to memory
		 * and snapshot_update() flags the snapshots on the list.
		 * 'detached' snapshot files will not be accessible to user.
		 * 'detached' snapshot files are a by-product of detaching the
		 * on-disk snapshot list head with tune2fs -O ^has_snapshot.
		 */
		ei->i_flags &= ~NEXT3_FL_SNAPSHOT_DYN_MASK;
		/*
		 * snapshot volume size is stored in i_disksize.
		 * in-memory i_size of snapshot files is set to 0 (disabled).
		 * enabling a snapshot is setting i_size to i_disksize.
		 */
		inode->i_size = 0;
	}

#ifdef CONFIG_NEXT3_FS_SNAPSHOT_EXCLUDE_INODE
	if (next3_snapshot_exclude_inode(inode)) {
		if (ei->i_data[NEXT3_IND_BLOCK] != 0) {
			/* cannot link DIND branch to IND branch */
			brelse(bh);
			ret = -EIO;
			goto bad_inode;
		}
		/*
		 * Link the DIND branch to the IND branch, so we can read
		 * exclude bitmap block addresses with next3_bread().
		 *
		 * My reasons to justify this hack are:
		 * 1. I like shortcuts and it helped keeping my patch small
		 * 2. No user has access to the exclude inode
		 * 3. The exclude inode is never truncated on a mounted next3
		 * 4. The 'expose' is only to the in-memory inode (fsck safe)
		 * 5. A healthy exclude inode has blocks only on the DIND branch
		 * XXX: is that a problem?
		 */
		ei->i_data[NEXT3_IND_BLOCK] = ei->i_data[NEXT3_DIND_BLOCK];
	}

#endif
#endif
	INIT_LIST_HEAD(&ei->i_orphan);

	/*
	 * Set transaction id's of transactions that have to be committed
	 * to finish f[data]sync. We set them to currently running transaction
	 * as we cannot be sure that the inode or some of its metadata isn't
	 * part of the transaction - the inode could have been reclaimed and
	 * now it is reread from disk.
	 */
	if (journal) {
		tid_t tid;

		spin_lock(&journal->j_state_lock);
		if (journal->j_running_transaction)
			transaction = journal->j_running_transaction;
		else
			transaction = journal->j_committing_transaction;
		if (transaction)
			tid = transaction->t_tid;
		else
			tid = journal->j_commit_sequence;
		spin_unlock(&journal->j_state_lock);
		atomic_set(&ei->i_sync_tid, tid);
		atomic_set(&ei->i_datasync_tid, tid);
	}

	if (inode->i_ino >= NEXT3_FIRST_INO(inode->i_sb) + 1 &&
	    NEXT3_INODE_SIZE(inode->i_sb) > NEXT3_GOOD_OLD_INODE_SIZE) {
		/*
		 * When mke2fs creates big inodes it does not zero out
		 * the unused bytes above NEXT3_GOOD_OLD_INODE_SIZE,
		 * so ignore those first few inodes.
		 */
		ei->i_extra_isize = le16_to_cpu(raw_inode->i_extra_isize);
		if (NEXT3_GOOD_OLD_INODE_SIZE + ei->i_extra_isize >
		    NEXT3_INODE_SIZE(inode->i_sb)) {
			brelse (bh);
			ret = -EIO;
			goto bad_inode;
		}
		if (ei->i_extra_isize == 0) {
			/* The extra space is currently unused. Use it. */
			ei->i_extra_isize = sizeof(struct next3_inode) -
					    NEXT3_GOOD_OLD_INODE_SIZE;
		} else {
			__le32 *magic = (void *)raw_inode +
					NEXT3_GOOD_OLD_INODE_SIZE +
					ei->i_extra_isize;
			if (*magic == cpu_to_le32(NEXT3_XATTR_MAGIC))
				 next3_set_inode_state(inode, NEXT3_STATE_XATTR);
		}
	} else
		ei->i_extra_isize = 0;

	if (S_ISREG(inode->i_mode)) {
		inode->i_op = &next3_file_inode_operations;
		inode->i_fop = &next3_file_operations;
		next3_set_aops(inode);
	} else if (S_ISDIR(inode->i_mode)) {
		inode->i_op = &next3_dir_inode_operations;
		inode->i_fop = &next3_dir_operations;
	} else if (S_ISLNK(inode->i_mode)) {
		if (next3_inode_is_fast_symlink(inode)) {
			inode->i_op = &next3_fast_symlink_inode_operations;
			nd_terminate_link(ei->i_data, inode->i_size,
				sizeof(ei->i_data) - 1);
		} else {
			inode->i_op = &next3_symlink_inode_operations;
			next3_set_aops(inode);
		}
	} else {
		inode->i_op = &next3_special_inode_operations;
		if (raw_inode->i_block[0])
			init_special_inode(inode, inode->i_mode,
			   old_decode_dev(le32_to_cpu(raw_inode->i_block[0])));
		else
			init_special_inode(inode, inode->i_mode,
			   new_decode_dev(le32_to_cpu(raw_inode->i_block[1])));
	}
	brelse (iloc.bh);
	next3_set_inode_flags(inode);
	unlock_new_inode(inode);
	return inode;

bad_inode:
	iget_failed(inode);
	return ERR_PTR(ret);
}

#ifdef CONFIG_NEXT3_FS_SNAPSHOT_FILE_HUGE
static int next3_inode_blocks_set(handle_t *handle,
				struct next3_inode *raw_inode,
				struct next3_inode_info *ei)
{
	struct inode *inode = &(ei->vfs_inode);
	u64 i_blocks = inode->i_blocks;

	if (i_blocks <= ~0U) {
		/*
		 * i_blocks can be represnted in a 32 bit variable
		 * as multiple of 512 bytes
		 */
		raw_inode->i_blocks_lo   = cpu_to_le32(i_blocks);
		raw_inode->i_blocks_high = 0;
		ei->i_flags &= ~NEXT3_HUGE_FILE_FL;
		return 0;
	}
	/* only snapshot files may be represented as huge files */
	if (!next3_snapshot_file(inode))
		return -EFBIG;

	i_blocks = i_blocks >> (inode->i_blkbits - 9);
	if (i_blocks <= ~0U) {
		/*
		 * i_blocks can be represnted in a 32 bit variable
		 * as multiple of file system block size
		 */
		raw_inode->i_blocks_lo   = cpu_to_le32(i_blocks);
		raw_inode->i_blocks_high = 0;
		ei->i_flags |= NEXT3_HUGE_FILE_FL;
		return 0;
	}
	
	/*
	 * there is no sense in storing a 48 bit representation of i_blocks
	 * on a file system whose blocks address space is 32 bit
	 */
	return -EFBIG;
}

#endif
/*
 * Post the struct inode info into an on-disk inode location in the
 * buffer-cache.  This gobbles the caller's reference to the
 * buffer_head in the inode location struct.
 *
 * The caller must have write access to iloc->bh.
 */
static int next3_do_update_inode(handle_t *handle,
				struct inode *inode,
				struct next3_iloc *iloc)
{
	struct next3_inode *raw_inode = next3_raw_inode(iloc);
	struct next3_inode_info *ei = NEXT3_I(inode);
	struct buffer_head *bh = iloc->bh;
	int err = 0, rc, block;
	int need_datasync = 0;
	__le32 disksize;

again:
	/* we can't allow multiple procs in here at once, its a bit racey */
	lock_buffer(bh);

	/* For fields not not tracking in the in-memory inode,
	 * initialise them to zero for new inodes. */
	if (next3_test_inode_state(inode, NEXT3_STATE_NEW))
		memset(raw_inode, 0, NEXT3_SB(inode->i_sb)->s_inode_size);

	next3_get_inode_flags(ei);
	raw_inode->i_mode = cpu_to_le16(inode->i_mode);
	if(!(test_opt(inode->i_sb, NO_UID32))) {
		raw_inode->i_uid_low = cpu_to_le16(low_16_bits(inode->i_uid));
		raw_inode->i_gid_low = cpu_to_le16(low_16_bits(inode->i_gid));
/*
 * Fix up interoperability with old kernels. Otherwise, old inodes get
 * re-used with the upper 16 bits of the uid/gid intact
 */
		if(!ei->i_dtime) {
			raw_inode->i_uid_high =
				cpu_to_le16(high_16_bits(inode->i_uid));
			raw_inode->i_gid_high =
				cpu_to_le16(high_16_bits(inode->i_gid));
		} else {
			raw_inode->i_uid_high = 0;
			raw_inode->i_gid_high = 0;
		}
	} else {
		raw_inode->i_uid_low =
			cpu_to_le16(fs_high2lowuid(inode->i_uid));
		raw_inode->i_gid_low =
			cpu_to_le16(fs_high2lowgid(inode->i_gid));
		raw_inode->i_uid_high = 0;
		raw_inode->i_gid_high = 0;
	}
	raw_inode->i_links_count = cpu_to_le16(inode->i_nlink);
	disksize = cpu_to_le32(ei->i_disksize);
	if (disksize != raw_inode->i_size) {
		need_datasync = 1;
		raw_inode->i_size = disksize;
	}
	raw_inode->i_atime = cpu_to_le32(inode->i_atime.tv_sec);
	raw_inode->i_ctime = cpu_to_le32(inode->i_ctime.tv_sec);
	raw_inode->i_mtime = cpu_to_le32(inode->i_mtime.tv_sec);
#ifdef CONFIG_NEXT3_FS_SNAPSHOT_FILE_HUGE
	if (next3_inode_blocks_set(handle, raw_inode, ei))
		next3_warning(inode->i_sb, __func__,
				"ino=%lu, i_blocks=%lld is too big",
				inode->i_ino, (long long)inode->i_blocks);
#else
	raw_inode->i_blocks = cpu_to_le32(inode->i_blocks);
#endif
	raw_inode->i_dtime = cpu_to_le32(ei->i_dtime);
	raw_inode->i_flags = cpu_to_le32(ei->i_flags);
#ifdef NEXT3_FRAGMENTS
	raw_inode->i_faddr = cpu_to_le32(ei->i_faddr);
	raw_inode->i_frag = ei->i_frag_no;
	raw_inode->i_fsize = ei->i_frag_size;
#endif
	raw_inode->i_file_acl = cpu_to_le32(ei->i_file_acl);
	if (!S_ISREG(inode->i_mode)) {
		raw_inode->i_dir_acl = cpu_to_le32(ei->i_dir_acl);
	} else {
		disksize = cpu_to_le32(ei->i_disksize >> 32);
		if (disksize != raw_inode->i_size_high) {
			raw_inode->i_size_high = disksize;
			need_datasync = 1;
		}
		if (ei->i_disksize > 0x7fffffffULL) {
			struct super_block *sb = inode->i_sb;
			if (!NEXT3_HAS_RO_COMPAT_FEATURE(sb,
					NEXT3_FEATURE_RO_COMPAT_LARGE_FILE) ||
			    NEXT3_SB(sb)->s_es->s_rev_level ==
					cpu_to_le32(NEXT3_GOOD_OLD_REV)) {
			       /* If this is the first large file
				* created, add a flag to the superblock.
				*/
				unlock_buffer(bh);
				err = next3_journal_get_write_access(handle,
						NEXT3_SB(sb)->s_sbh);
				if (err)
					goto out_brelse;

				next3_update_dynamic_rev(sb);
				NEXT3_SET_RO_COMPAT_FEATURE(sb,
					NEXT3_FEATURE_RO_COMPAT_LARGE_FILE);
				handle->h_sync = 1;
				err = next3_journal_dirty_metadata(handle,
						NEXT3_SB(sb)->s_sbh);
				/* get our lock and start over */
				goto again;
			}
		}
	}
	raw_inode->i_generation = cpu_to_le32(inode->i_generation);
	if (S_ISCHR(inode->i_mode) || S_ISBLK(inode->i_mode)) {
		if (old_valid_dev(inode->i_rdev)) {
			raw_inode->i_block[0] =
				cpu_to_le32(old_encode_dev(inode->i_rdev));
			raw_inode->i_block[1] = 0;
		} else {
			raw_inode->i_block[0] = 0;
			raw_inode->i_block[1] =
				cpu_to_le32(new_encode_dev(inode->i_rdev));
			raw_inode->i_block[2] = 0;
		}
	} else for (block = 0; block < NEXT3_N_BLOCKS; block++)
		raw_inode->i_block[block] = ei->i_data[block];

	if (ei->i_extra_isize)
		raw_inode->i_extra_isize = cpu_to_le16(ei->i_extra_isize);

#ifdef CONFIG_NEXT3_FS_SNAPSHOT_FILE_STORE
	if (next3_snapshot_file(inode)) {
#ifdef CONFIG_NEXT3_FS_SNAPSHOT_FILE_HUGE
		/*
		 * ei->i_data[] has more blocks than raw_inode->i_block[].
		 * Snapshot files don't use the first NEXT3_NDIR_BLOCKS of
		 * ei->i_data[] and store the extra blocks at the
		 * begining of raw_inode->i_block[].
		 */
		for (block = NEXT3_N_BLOCKS; block < NEXT3_SNAPSHOT_N_BLOCKS;
				block++) {
			raw_inode->i_block[block-NEXT3_N_BLOCKS] =
				ei->i_data[block];
		}
#endif
		raw_inode->i_next_snapshot =
			cpu_to_le32(ei->i_next_snapshot_ino);
		/* dynamic snapshot flags are not stored on-disk */
		raw_inode->i_flags &= cpu_to_le32(~NEXT3_FL_SNAPSHOT_DYN_MASK);
	}

#ifdef CONFIG_NEXT3_FS_SNAPSHOT_EXCLUDE_INODE
	if (next3_snapshot_exclude_inode(inode)) {
		if (raw_inode->i_block[NEXT3_IND_BLOCK] !=
				raw_inode->i_block[NEXT3_DIND_BLOCK]) {
			err = -EIO;
			goto out_brelse;
		}
		/*
		 * Remove duplicate reference to exclude inode indirect blocks
		 * which was exposed in next3_iget() before storing to disk.
		 * It was needed only in memory and we don't want to break
		 * compatibility with ext2's disk format.
		 */
		raw_inode->i_block[NEXT3_IND_BLOCK] = 0;
	}

#endif
#endif
	BUFFER_TRACE(bh, "call next3_journal_dirty_metadata");
	unlock_buffer(bh);
	rc = next3_journal_dirty_metadata(handle, bh);
	if (!err)
		err = rc;
	next3_clear_inode_state(inode, NEXT3_STATE_NEW);

	atomic_set(&ei->i_sync_tid, handle->h_transaction->t_tid);
	if (need_datasync)
		atomic_set(&ei->i_datasync_tid, handle->h_transaction->t_tid);
out_brelse:
	brelse (bh);
	next3_std_error(inode->i_sb, err);
	return err;
}

/*
 * next3_write_inode()
 *
 * We are called from a few places:
 *
 * - Within generic_file_write() for O_SYNC files.
 *   Here, there will be no transaction running. We wait for any running
 *   trasnaction to commit.
 *
 * - Within sys_sync(), kupdate and such.
 *   We wait on commit, if tol to.
 *
 * - Within prune_icache() (PF_MEMALLOC == true)
 *   Here we simply return.  We can't afford to block kswapd on the
 *   journal commit.
 *
 * In all cases it is actually safe for us to return without doing anything,
 * because the inode has been copied into a raw inode buffer in
 * next3_mark_inode_dirty().  This is a correctness thing for O_SYNC and for
 * knfsd.
 *
 * Note that we are absolutely dependent upon all inode dirtiers doing the
 * right thing: they *must* call mark_inode_dirty() after dirtying info in
 * which we are interested.
 *
 * It would be a bug for them to not do this.  The code:
 *
 *	mark_inode_dirty(inode)
 *	stuff();
 *	inode->i_size = expr;
 *
 * is in error because a kswapd-driven write_inode() could occur while
 * `stuff()' is running, and the new i_size will be lost.  Plus the inode
 * will no longer be on the superblock's dirty inode list.
 */
int next3_write_inode(struct inode *inode, struct writeback_control *wbc)
{
	if (current->flags & PF_MEMALLOC)
		return 0;

	if (next3_journal_current_handle()) {
		jbd_debug(1, "called recursively, non-PF_MEMALLOC!\n");
		dump_stack();
		return -EIO;
	}

	if (wbc->sync_mode != WB_SYNC_ALL)
		return 0;

	return next3_force_commit(inode->i_sb);
}

/*
 * next3_setattr()
 *
 * Called from notify_change.
 *
 * We want to trap VFS attempts to truncate the file as soon as
 * possible.  In particular, we want to make sure that when the VFS
 * shrinks i_size, we put the inode on the orphan list and modify
 * i_disksize immediately, so that during the subsequent flushing of
 * dirty pages and freeing of disk blocks, we can guarantee that any
 * commit will leave the blocks being flushed in an unused state on
 * disk.  (On recovery, the inode will get truncated and the blocks will
 * be freed, so we have a strong guarantee that no future commit will
 * leave these blocks visible to the user.)
 *
 * Called with inode->sem down.
 */
int next3_setattr(struct dentry *dentry, struct iattr *attr)
{
	struct inode *inode = dentry->d_inode;
	int error, rc = 0;
	const unsigned int ia_valid = attr->ia_valid;

	error = inode_change_ok(inode, attr);
	if (error)
		return error;

	if (is_quota_modification(inode, attr))
		dquot_initialize(inode);
	if ((ia_valid & ATTR_UID && attr->ia_uid != inode->i_uid) ||
		(ia_valid & ATTR_GID && attr->ia_gid != inode->i_gid)) {
		handle_t *handle;

		/* (user+group)*(old+new) structure, inode write (sb,
		 * inode block, ? - but truncate inode update has it) */
		handle = next3_journal_start(inode, NEXT3_MAXQUOTAS_INIT_BLOCKS(inode->i_sb)+
					NEXT3_MAXQUOTAS_DEL_BLOCKS(inode->i_sb)+3);
		if (IS_ERR(handle)) {
			error = PTR_ERR(handle);
			goto err_out;
		}
		error = dquot_transfer(inode, attr);
		if (error) {
			next3_journal_stop(handle);
			return error;
		}
		/* Update corresponding info in inode so that everything is in
		 * one transaction */
		if (attr->ia_valid & ATTR_UID)
			inode->i_uid = attr->ia_uid;
		if (attr->ia_valid & ATTR_GID)
			inode->i_gid = attr->ia_gid;
		error = next3_mark_inode_dirty(handle, inode);
		next3_journal_stop(handle);
	}

<<<<<<< HEAD
	if (attr->ia_valid & ATTR_SIZE)
		inode_dio_wait(inode);

=======
#ifdef CONFIG_NEXT3_FS_SNAPSHOT_FILE_HUGE
	if (attr->ia_valid & ATTR_SIZE) {
		/* prevent size modification of snapshot files */
		if (next3_snapshot_file(inode) && attr->ia_size != 0) {
			snapshot_debug(1, "snapshot file (%lu) can only be "
					"truncated to 0!\n", inode->i_ino);
			return -EPERM;
		}

		if (attr->ia_size > NEXT3_SB(inode->i_sb)->s_bitmap_maxbytes)
			return -EFBIG;
	}

#endif
>>>>>>> 4a7a1641
	if (S_ISREG(inode->i_mode) &&
	    attr->ia_valid & ATTR_SIZE && attr->ia_size < inode->i_size) {
		handle_t *handle;

		handle = next3_journal_start(inode, 3);
		if (IS_ERR(handle)) {
			error = PTR_ERR(handle);
			goto err_out;
		}

		error = next3_orphan_add(handle, inode);
		if (error) {
			next3_journal_stop(handle);
			goto err_out;
		}
		NEXT3_I(inode)->i_disksize = attr->ia_size;
		error = next3_mark_inode_dirty(handle, inode);
		next3_journal_stop(handle);
		if (error) {
			/* Some hard fs error must have happened. Bail out. */
			next3_orphan_del(NULL, inode);
			goto err_out;
		}
		rc = next3_block_truncate_page(inode, attr->ia_size);
		if (rc) {
			/* Cleanup orphan list and exit */
			handle = next3_journal_start(inode, 3);
			if (IS_ERR(handle)) {
				next3_orphan_del(NULL, inode);
				goto err_out;
			}
			next3_orphan_del(handle, inode);
			next3_journal_stop(handle);
			goto err_out;
		}
	}

	if ((attr->ia_valid & ATTR_SIZE) &&
	    attr->ia_size != i_size_read(inode)) {
<<<<<<< HEAD
		truncate_setsize(inode, attr->ia_size);
		next3_truncate(inode);
=======
#ifdef CONFIG_NEXT3_FS_DEBUG
		if (S_ISREG(inode->i_mode) &&
				(NEXT3_I(inode)->i_flags & NEXT3_UNRM_FL) &&
				attr->ia_size > inode->i_size) {
			/* allocate uninitialized blocks for extended range */
			next3_fallocate_uninit(inode, FALLOC_FL_UNINIT,
					inode->i_size, attr->ia_size);
		}
#endif
		rc = vmtruncate(inode, attr->ia_size);
		if (rc)
			goto err_out;
>>>>>>> 4a7a1641
	}

	setattr_copy(inode, attr);
	mark_inode_dirty(inode);

	if (ia_valid & ATTR_MODE)
		rc = next3_acl_chmod(inode);

err_out:
	next3_std_error(inode->i_sb, error);
	if (!error)
		error = rc;
	return error;
}


/*
 * How many blocks doth make a writepage()?
 *
 * With N blocks per page, it may be:
 * N data blocks
 * 2 indirect block
 * 2 dindirect
 * 1 tindirect
 * N+5 bitmap blocks (from the above)
 * N+5 group descriptor summary blocks
 * 1 inode block
 * 1 superblock.
 * 2 * NEXT3_SINGLEDATA_TRANS_BLOCKS for the quote files
 *
 * 3 * (N + 5) + 2 + 2 * NEXT3_SINGLEDATA_TRANS_BLOCKS
 *
 * With ordered or writeback data it's the same, less the N data blocks.
 *
 * If the inode's direct blocks can hold an integral number of pages then a
 * page cannot straddle two indirect blocks, and we can only touch one indirect
 * and dindirect block, and the "5" above becomes "3".
 *
 * This still overestimates under most circumstances.  If we were to pass the
 * start and end offsets in here as well we could do block_to_path() on each
 * block and work out the exact number of indirects which are touched.  Pah.
 */

static int next3_writepage_trans_blocks(struct inode *inode)
{
	int bpp = next3_journal_blocks_per_page(inode);
	int indirects = (NEXT3_NDIR_BLOCKS % bpp) ? 5 : 3;
	int ret;

	if (next3_should_journal_data(inode))
		ret = 3 * (bpp + indirects) + 2;
	else
		ret = 2 * (bpp + indirects) + indirects + 2;

#ifdef CONFIG_QUOTA
	/* We know that structure was already allocated during dquot_initialize so
	 * we will be updating only the data blocks + inodes */
	ret += NEXT3_MAXQUOTAS_TRANS_BLOCKS(inode->i_sb);
#endif

	return ret;
}

/*
 * The caller must have previously called next3_reserve_inode_write().
 * Give this, we know that the caller already has write access to iloc->bh.
 */
int next3_mark_iloc_dirty(handle_t *handle,
		struct inode *inode, struct next3_iloc *iloc)
{
	int err = 0;

	/* the do_update_inode consumes one bh->b_count */
	get_bh(iloc->bh);

	/* next3_do_update_inode() does journal_dirty_metadata */
	err = next3_do_update_inode(handle, inode, iloc);
	put_bh(iloc->bh);
	return err;
}

/*
 * On success, We end up with an outstanding reference count against
 * iloc->bh.  This _must_ be cleaned up later.
 */

int
next3_reserve_inode_write(handle_t *handle, struct inode *inode,
			 struct next3_iloc *iloc)
{
	int err = 0;
	if (handle) {
		err = next3_get_inode_loc(inode, iloc);
		if (!err) {
			BUFFER_TRACE(iloc->bh, "get_write_access");
			err = next3_journal_get_write_access(handle, iloc->bh);
			if (err) {
				brelse(iloc->bh);
				iloc->bh = NULL;
			}
		}
	}
	next3_std_error(inode->i_sb, err);
	return err;
}

/*
 * What we do here is to mark the in-core inode as clean with respect to inode
 * dirtiness (it may still be data-dirty).
 * This means that the in-core inode may be reaped by prune_icache
 * without having to perform any I/O.  This is a very good thing,
 * because *any* task may call prune_icache - even ones which
 * have a transaction open against a different journal.
 *
 * Is this cheating?  Not really.  Sure, we haven't written the
 * inode out, but prune_icache isn't a user-visible syncing function.
 * Whenever the user wants stuff synced (sys_sync, sys_msync, sys_fsync)
 * we start and wait on commits.
 *
 * Is this efficient/effective?  Well, we're being nice to the system
 * by cleaning up our inodes proactively so they can be reaped
 * without I/O.  But we are potentially leaving up to five seconds'
 * worth of inodes floating about which prune_icache wants us to
 * write out.  One way to fix that would be to get prune_icache()
 * to do a write_super() to free up some memory.  It has the desired
 * effect.
 */
int next3_mark_inode_dirty(handle_t *handle, struct inode *inode)
{
	struct next3_iloc iloc;
	int err;

	might_sleep();
	trace_next3_mark_inode_dirty(inode, _RET_IP_);
	err = next3_reserve_inode_write(handle, inode, &iloc);
	if (!err)
		err = next3_mark_iloc_dirty(handle, inode, &iloc);
	return err;
}

/*
 * next3_dirty_inode() is called from __mark_inode_dirty()
 *
 * We're really interested in the case where a file is being extended.
 * i_size has been changed by generic_commit_write() and we thus need
 * to include the updated inode in the current transaction.
 *
 * Also, dquot_alloc_space() will always dirty the inode when blocks
 * are allocated to the file.
 *
 * If the inode is marked synchronous, we don't honour that here - doing
 * so would cause a commit on atime updates, which we don't bother doing.
 * We handle synchronous inodes at the highest possible level.
 */
void next3_dirty_inode(struct inode *inode, int flags)
{
	handle_t *current_handle = next3_journal_current_handle();
	handle_t *handle;

	handle = next3_journal_start(inode, 2);
	if (IS_ERR(handle))
		goto out;
	if (current_handle &&
		current_handle->h_transaction != handle->h_transaction) {
		/* This task has a transaction open against a different fs */
		printk(KERN_EMERG "%s: transactions do not match!\n",
		       __func__);
	} else {
		jbd_debug(5, "marking dirty.  outer handle=%p\n",
				current_handle);
		next3_mark_inode_dirty(handle, inode);
	}
	next3_journal_stop(handle);
out:
	return;
}

#if 0
/*
 * Bind an inode's backing buffer_head into this transaction, to prevent
 * it from being flushed to disk early.  Unlike
 * next3_reserve_inode_write, this leaves behind no bh reference and
 * returns no iloc structure, so the caller needs to repeat the iloc
 * lookup to mark the inode dirty later.
 */
static int next3_pin_inode(handle_t *handle, struct inode *inode)
{
	struct next3_iloc iloc;

	int err = 0;
	if (handle) {
		err = next3_get_inode_loc(inode, &iloc);
		if (!err) {
			BUFFER_TRACE(iloc.bh, "get_write_access");
			err = journal_get_write_access(handle, iloc.bh);
			if (!err)
				err = next3_journal_dirty_metadata(handle,
								  iloc.bh);
			brelse(iloc.bh);
		}
	}
	next3_std_error(inode->i_sb, err);
	return err;
}
#endif

int next3_change_inode_journal_flag(struct inode *inode, int val)
{
	journal_t *journal;
	handle_t *handle;
	int err;

	/*
	 * We have to be very careful here: changing a data block's
	 * journaling status dynamically is dangerous.  If we write a
	 * data block to the journal, change the status and then delete
	 * that block, we risk forgetting to revoke the old log record
	 * from the journal and so a subsequent replay can corrupt data.
	 * So, first we make sure that the journal is empty and that
	 * nobody is changing anything.
	 */

	journal = NEXT3_JOURNAL(inode);
	if (is_journal_aborted(journal))
		return -EROFS;

	journal_lock_updates(journal);
	journal_flush(journal);

	/*
	 * OK, there are no updates running now, and all cached data is
	 * synced to disk.  We are now in a completely consistent state
	 * which doesn't have anything in the journal, and we know that
	 * no filesystem updates are running, so it is safe to modify
	 * the inode's in-core data-journaling state flag now.
	 */

	if (val)
		NEXT3_I(inode)->i_flags |= NEXT3_JOURNAL_DATA_FL;
	else
		NEXT3_I(inode)->i_flags &= ~NEXT3_JOURNAL_DATA_FL;
	next3_set_aops(inode);

	journal_unlock_updates(journal);

	/* Finally we can mark the inode as dirty. */

	handle = next3_journal_start(inode, 1);
	if (IS_ERR(handle))
		return PTR_ERR(handle);

	err = next3_mark_inode_dirty(handle, inode);
	handle->h_sync = 1;
	next3_journal_stop(handle);
	next3_std_error(inode->i_sb, err);

	return err;
}<|MERGE_RESOLUTION|>--- conflicted
+++ resolved
@@ -1656,11 +1656,9 @@
 	if (!create || err == -EIO)
 		goto cleanup;
 
-<<<<<<< HEAD
 	/*
 	 * Block out next3_truncate while we alter the tree
 	 */
-=======
 #ifdef CONFIG_NEXT3_FS_SNAPSHOT_BLOCK_COW
 	/*
 	 * locking order for locks validator:
@@ -1674,7 +1672,6 @@
 	BUG_ON(!next3_snapshot_is_active(inode) && IS_COWING(handle));
 	mutex_lock_nested(&ei->truncate_mutex, IS_COWING(handle));
 #else
->>>>>>> 4a7a1641
 	mutex_lock(&ei->truncate_mutex);
 #endif
 
@@ -1740,17 +1737,11 @@
 	 */
 	count = next3_blks_to_allocate(partial, indirect_blks,
 					maxblocks, blocks_to_boundary);
-<<<<<<< HEAD
-=======
-	/*
-	 * Block out next3_truncate while we alter the tree
-	 */
 #ifdef CONFIG_NEXT3_FS_SNAPSHOT_BLOCK_MOVE
 	err = next3_alloc_branch_cow(handle, inode, iblock, indirect_blks,
 				     &count, goal, offsets + (partial - chain),
 				     partial, create);
 #else
->>>>>>> 4a7a1641
 	err = next3_alloc_branch(handle, inode, indirect_blks, &count, goal,
 				offsets + (partial - chain), partial);
 #endif
@@ -2310,7 +2301,6 @@
 	next3_truncate(inode);
 }
 
-<<<<<<< HEAD
 /*
  * Truncate blocks that were not used by direct IO write. We have to zero out
  * the last file block as well because direct IO might have written to it.
@@ -2321,7 +2311,6 @@
 	next3_truncate(inode);
 }
 
-=======
 #ifdef CONFIG_NEXT3_FS_SNAPSHOT_HOOKS_DATA
 /*
  * Check if a buffer was written since the last snapshot was taken.
@@ -2388,7 +2377,6 @@
 }
 
 #endif
->>>>>>> 4a7a1641
 static int next3_write_begin(struct file *file, struct address_space *mapping,
 				loff_t pos, unsigned len, unsigned flags,
 				struct page **pagep, void **fsdata)
@@ -3175,21 +3163,14 @@
 	}
 
 retry:
-<<<<<<< HEAD
+#ifdef CONFIG_NEXT3_FS_SNAPSHOT_HOOKS_DATA
+	ret = blockdev_direct_IO(rw, iocb, inode, iov, offset, nr_segs,
+				 (rw == WRITE) ? next3_get_block_dio :
+						 next3_get_block);
+#else
 	ret = blockdev_direct_IO(rw, iocb, inode, iov, offset, nr_segs,
 				 next3_get_block);
-=======
-#ifdef CONFIG_NEXT3_FS_SNAPSHOT_HOOKS_DATA
-	ret = blockdev_direct_IO(rw, iocb, inode, inode->i_sb->s_bdev, iov,
-				 offset, nr_segs,
-				 (rw == WRITE) ? next3_get_block_dio : next3_get_block,
-				 NULL);
-#else
-	ret = blockdev_direct_IO(rw, iocb, inode, inode->i_sb->s_bdev, iov,
-				 offset, nr_segs,
-				 next3_get_block, NULL);
-#endif
->>>>>>> 4a7a1641
+#endif
 	/*
 	 * In case of error extending write may have instantiated a few
 	 * blocks outside i_size. Trim these off again.
@@ -3443,7 +3424,6 @@
 			goto unlock;
 	}
 
-<<<<<<< HEAD
 	/* data=writeback mode doesn't need transaction to zero-out data */
 	if (!next3_should_writeback_data(inode)) {
 		/* We journal at most one block */
@@ -3456,7 +3436,6 @@
 		}
 	}
 
-=======
 #ifdef CONFIG_NEXT3_FS_SNAPSHOT_HOOKS_DATA
 	/* check if block needs to be moved to snapshot before zeroing */
 	if (next3_snapshot_should_move_data(inode) &&
@@ -3474,7 +3453,6 @@
 	}
 
 #endif
->>>>>>> 4a7a1641
 	if (next3_should_journal_data(inode)) {
 		BUFFER_TRACE(bh, "get write access");
 		err = next3_journal_get_write_access(handle, bh);
@@ -5083,11 +5061,6 @@
 		next3_journal_stop(handle);
 	}
 
-<<<<<<< HEAD
-	if (attr->ia_valid & ATTR_SIZE)
-		inode_dio_wait(inode);
-
-=======
 #ifdef CONFIG_NEXT3_FS_SNAPSHOT_FILE_HUGE
 	if (attr->ia_valid & ATTR_SIZE) {
 		/* prevent size modification of snapshot files */
@@ -5102,7 +5075,9 @@
 	}
 
 #endif
->>>>>>> 4a7a1641
+	if (attr->ia_valid & ATTR_SIZE)
+		inode_dio_wait(inode);
+
 	if (S_ISREG(inode->i_mode) &&
 	    attr->ia_valid & ATTR_SIZE && attr->ia_size < inode->i_size) {
 		handle_t *handle;
@@ -5142,10 +5117,6 @@
 
 	if ((attr->ia_valid & ATTR_SIZE) &&
 	    attr->ia_size != i_size_read(inode)) {
-<<<<<<< HEAD
-		truncate_setsize(inode, attr->ia_size);
-		next3_truncate(inode);
-=======
 #ifdef CONFIG_NEXT3_FS_DEBUG
 		if (S_ISREG(inode->i_mode) &&
 				(NEXT3_I(inode)->i_flags & NEXT3_UNRM_FL) &&
@@ -5155,10 +5126,8 @@
 					inode->i_size, attr->ia_size);
 		}
 #endif
-		rc = vmtruncate(inode, attr->ia_size);
-		if (rc)
-			goto err_out;
->>>>>>> 4a7a1641
+		truncate_setsize(inode, attr->ia_size);
+		next3_truncate(inode);
 	}
 
 	setattr_copy(inode, attr);
