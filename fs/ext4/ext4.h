/*
 *  ext4.h
 *
 * Copyright (C) 1992, 1993, 1994, 1995
 * Remy Card (card@masi.ibp.fr)
 * Laboratoire MASI - Institut Blaise Pascal
 * Universite Pierre et Marie Curie (Paris VI)
 *
 *  from
 *
 *  linux/include/linux/minix_fs.h
 *
 *  Copyright (C) 1991, 1992  Linus Torvalds
 *
 * Copyright (C) 2008-2010 CTERA Networks
 * Added snapshot support, Amir Goldstein <amir73il@users.sf.net>, 2008
 */

#ifndef _EXT4_H
#define _EXT4_H

#include <linux/types.h>
#include <linux/blkdev.h>
#include <linux/magic.h>
#include <linux/jbd2.h>
#include <linux/quota.h>
#include <linux/rwsem.h>
#include <linux/rbtree.h>
#include <linux/seqlock.h>
#include <linux/mutex.h>
#include <linux/timer.h>
#include <linux/wait.h>
#include <linux/blockgroup_lock.h>
#include <linux/percpu_counter.h>
#ifdef __KERNEL__
#include <linux/compat.h>
#endif

#ifndef EXT4_SUPER_MAGIC
#define EXT4_SUPER_MAGIC EXT3_SUPER_MAGIC
/* if the kernel was not patched, ext4 is compiled as standalone module */
#define CONFIG_EXT4_FS_STANDALONE
#endif

#ifdef CONFIG_EXT4_FS_STANDALONE
/* configuration options for standalone module */
#define CONFIG_EXT4_DEFAULTS_TO_ORDERED
#define CONFIG_EXT4_FS_XATTR
#define CONFIG_EXT4_FS_SECURITY
#define CONFIG_EXT4_DEBUG
#define CONFIG_EXT4_FS_DEBUG
#define CONFIG_EXT4_FS_SNAPSHOT
#define CONFIG_EXT4_FS_SNAPSHOT_HOOKS_JBD
#define CONFIG_EXT4_FS_SNAPSHOT_HOOKS_DELETE
#define CONFIG_EXT4_FS_SNAPSHOT_HOOKS_DATA
#define CONFIG_EXT4_FS_SNAPSHOT_HOOKS_DIO
#define CONFIG_EXT4_FS_SNAPSHOT_HOOKS_EXTENT
#define CONFIG_EXT4_FS_SNAPSHOT_FILE
#define CONFIG_EXT4_FS_SNAPSHOT_FILE_READ
#define CONFIG_EXT4_FS_SNAPSHOT_FILE_PERM
#define CONFIG_EXT4_FS_SNAPSHOT_FILE_STORE
#define CONFIG_EXT4_FS_SNAPSHOT_FILE_HUGE
#define CONFIG_EXT4_FS_SNAPSHOT_FILE_OLD
#define CONFIG_EXT4_FS_SNAPSHOT_BLOCK
#define CONFIG_EXT4_FS_SNAPSHOT_BLOCK_COW
#define CONFIG_EXT4_FS_SNAPSHOT_BLOCK_MOVE
#define CONFIG_EXT4_FS_SNAPSHOT_BLOCK_BITMAP
#define CONFIG_EXT4_FS_SNAPSHOT_JOURNAL
#define CONFIG_EXT4_FS_SNAPSHOT_JOURNAL_ERROR
#define CONFIG_EXT4_FS_SNAPSHOT_JOURNAL_CREDITS
#define CONFIG_EXT4_FS_SNAPSHOT_JOURNAL_RELEASE
#define CONFIG_EXT4_FS_SNAPSHOT_JOURNAL_BYPASS
#define CONFIG_EXT4_FS_SNAPSHOT_JOURNAL_CACHE
#define CONFIG_EXT4_FS_SNAPSHOT_JOURNAL_TRACE
#define CONFIG_EXT4_FS_SNAPSHOT_LIST
#define CONFIG_EXT4_FS_SNAPSHOT_LIST_READ
#define CONFIG_EXT4_FS_SNAPSHOT_RACE
#define CONFIG_EXT4_FS_SNAPSHOT_RACE_BITMAP
#define CONFIG_EXT4_FS_SNAPSHOT_RACE_COW
#define CONFIG_EXT4_FS_SNAPSHOT_RACE_READ
#define CONFIG_EXT4_FS_SNAPSHOT_CTL_INIT
#define CONFIG_EXT4_FS_SNAPSHOT_CTL_FIX
#define CONFIG_EXT4_FS_SNAPSHOT_CTL_RESERVE
#define CONFIG_EXT4_FS_SNAPSHOT_CTL_DUMP
#define CONFIG_EXT4_FS_SNAPSHOT_CTL
#define CONFIG_EXT4_FS_SNAPSHOT_EXCLUDE
#define CONFIG_EXT4_FS_SNAPSHOT_EXCLUDE_INODE
#define CONFIG_EXT4_FS_SNAPSHOT_EXCLUDE_INODE_OLD
#define CONFIG_EXT4_FS_SNAPSHOT_EXCLUDE_BITMAP
#define CONFIG_EXT4_FS_SNAPSHOT_CLEANUP
#define CONFIG_EXT4_FS_SNAPSHOT_CLEANUP_SHRINK
#define CONFIG_EXT4_FS_SNAPSHOT_CLEANUP_MERGE
#endif
#if defined(CONFIG_EXT4_FS_STANDALONE) && defined(CONFIG_FS_POSIX_ACL)
#define CONFIG_EXT4_FS_POSIX_ACL
#endif

/*
 * The fourth extended filesystem constants/structures
 */

/*
 * Define EXT4FS_DEBUG to produce debug messages
 */
#undef EXT4FS_DEBUG

/*
 * Debug code
 */
#ifdef EXT4FS_DEBUG
#define ext4_debug(f, a...)						\
	do {								\
		printk(KERN_DEBUG "EXT4-fs DEBUG (%s, %d): %s:",	\
			__FILE__, __LINE__, __func__);			\
		printk(KERN_DEBUG f, ## a);				\
	} while (0)
#else
#define ext4_debug(f, a...)	do {} while (0)
#endif

#define EXT4_ERROR_INODE(inode, fmt, a...) \
	ext4_error_inode((inode), __func__, __LINE__, 0, (fmt), ## a)

#define EXT4_ERROR_INODE_BLOCK(inode, block, fmt, a...)			\
	ext4_error_inode((inode), __func__, __LINE__, (block), (fmt), ## a)

#define EXT4_ERROR_FILE(file, block, fmt, a...)				\
	ext4_error_file((file), __func__, __LINE__, (block), (fmt), ## a)

/* data type for block offset of block group */
typedef int ext4_grpblk_t;

/* data type for filesystem-wide blocks number */
typedef unsigned long long ext4_fsblk_t;

/* data type for file logical block number */
typedef __u32 ext4_lblk_t;

/* data type for block group number */
typedef unsigned int ext4_group_t;

/*
 * Flags used in mballoc's allocation_context flags field.
 *
 * Also used to show what's going on for debugging purposes when the
 * flag field is exported via the traceport interface
 */

/* prefer goal again. length */
#define EXT4_MB_HINT_MERGE		0x0001
/* blocks already reserved */
#define EXT4_MB_HINT_RESERVED		0x0002
/* metadata is being allocated */
#define EXT4_MB_HINT_METADATA		0x0004
/* first blocks in the file */
#define EXT4_MB_HINT_FIRST		0x0008
/* search for the best chunk */
#define EXT4_MB_HINT_BEST		0x0010
/* data is being allocated */
#define EXT4_MB_HINT_DATA		0x0020
/* don't preallocate (for tails) */
#define EXT4_MB_HINT_NOPREALLOC		0x0040
/* allocate for locality group */
#define EXT4_MB_HINT_GROUP_ALLOC	0x0080
/* allocate goal blocks or none */
#define EXT4_MB_HINT_GOAL_ONLY		0x0100
/* goal is meaningful */
#define EXT4_MB_HINT_TRY_GOAL		0x0200
/* blocks already pre-reserved by delayed allocation */
#define EXT4_MB_DELALLOC_RESERVED	0x0400
/* We are doing stream allocation */
#define EXT4_MB_STREAM_ALLOC		0x0800
#ifdef CONFIG_EXT4_FS_SNAPSHOT_BLOCK_COW
/* allocate blocks for active snapshot */
#define EXT4_MB_HINT_COWING		0x01000
#endif


struct ext4_allocation_request {
	/* target inode for block we're allocating */
	struct inode *inode;
	/* how many blocks we want to allocate */
	unsigned int len;
	/* logical block in target inode */
	ext4_lblk_t logical;
	/* the closest logical allocated block to the left */
	ext4_lblk_t lleft;
	/* the closest logical allocated block to the right */
	ext4_lblk_t lright;
	/* phys. target (a hint) */
	ext4_fsblk_t goal;
	/* phys. block for the closest logical allocated block to the left */
	ext4_fsblk_t pleft;
	/* phys. block for the closest logical allocated block to the right */
	ext4_fsblk_t pright;
	/* flags. see above EXT4_MB_HINT_* */
	unsigned int flags;
};

#ifdef CONFIG_EXT4_FS_SNAPSHOT_HOOKS_DATA
/* 
 * returned by ext4_ind_map_blocks() via map->m_flags to 
 * indicate MOW is needed on the requested block.
 */
#define EXT4_MAP_MOW		(1 << BH_Move_On_Write)
#endif

/*
 * Logical to physical block mapping, used by ext4_map_blocks()
 *
 * This structure is used to pass requests into ext4_map_blocks() as
 * well as to store the information returned by ext4_map_blocks().  It
 * takes less room on the stack than a struct buffer_head.
 */
#define EXT4_MAP_NEW		(1 << BH_New)
#define EXT4_MAP_MAPPED		(1 << BH_Mapped)
#define EXT4_MAP_UNWRITTEN	(1 << BH_Unwritten)
#define EXT4_MAP_BOUNDARY	(1 << BH_Boundary)
#define EXT4_MAP_UNINIT		(1 << BH_Uninit)
#define EXT4_MAP_FLAGS		(EXT4_MAP_NEW | EXT4_MAP_MAPPED |\
				 EXT4_MAP_UNWRITTEN | EXT4_MAP_BOUNDARY |\
				 EXT4_MAP_UNINIT)

struct ext4_map_blocks {
	ext4_fsblk_t m_pblk;
	ext4_lblk_t m_lblk;
	unsigned int m_len;
	unsigned int m_flags;
};

/*
 * For delayed allocation tracking
 */
struct mpage_da_data {
	struct inode *inode;
	sector_t b_blocknr;		/* start block number of extent */
	size_t b_size;			/* size of extent */
	unsigned long b_state;		/* state of the extent */
	unsigned long first_page, next_page;	/* extent of pages */
	struct writeback_control *wbc;
	int io_done;
	int pages_written;
	int retval;
};

/*
 * Flags for ext4_io_end->flags
 */
#define	EXT4_IO_END_UNWRITTEN	0x0001
#define EXT4_IO_END_ERROR	0x0002

struct ext4_io_page {
	struct page	*p_page;
	atomic_t	p_count;
};

#define MAX_IO_PAGES 128

typedef struct ext4_io_end {
	struct list_head	list;		/* per-file finished IO list */
	struct inode		*inode;		/* file being written to */
	unsigned int		flag;		/* unwritten or not */
	struct page		*page;		/* page struct for buffer write */
	loff_t			offset;		/* offset in the file */
	ssize_t			size;		/* size of the extent */
	struct work_struct	work;		/* data work queue */
	struct kiocb		*iocb;		/* iocb struct for AIO */
	int			result;		/* error value for AIO */
	int			num_io_pages;
	struct ext4_io_page	*pages[MAX_IO_PAGES];
} ext4_io_end_t;

struct ext4_io_submit {
	int			io_op;
	struct bio		*io_bio;
	ext4_io_end_t		*io_end;
	struct ext4_io_page	*io_page;
	sector_t		io_next_block;
};

/*
 * Special inodes numbers
 */
#define	EXT4_BAD_INO		 1	/* Bad blocks inode */
#define EXT4_ROOT_INO		 2	/* Root inode */
#define EXT4_BOOT_LOADER_INO	 5	/* Boot loader inode */
#define EXT4_UNDEL_DIR_INO	 6	/* Undelete directory inode */
#define EXT4_RESIZE_INO		 7	/* Reserved group descriptors inode */
#define EXT4_JOURNAL_INO	 8	/* Journal inode */
#ifdef CONFIG_EXT4_FS_SNAPSHOT_EXCLUDE_INODE
#define EXT4_EXCLUDE_INO		 9	/* Snapshot exclude inode */
#endif
#ifdef CONFIG_EXT4_FS_SNAPSHOT_EXCLUDE_INODE_OLD
#define EXT4_EXCLUDE_INO_OLD		10	/* Old exclude inode */
#endif

/* First non-reserved inode for old ext4 filesystems */
#define EXT4_GOOD_OLD_FIRST_INO	11

/*
 * Maximal count of links to a file
 */
#define EXT4_LINK_MAX		65000

/*
 * Macro-instructions used to manage several block sizes
 */
#define EXT4_MIN_BLOCK_SIZE		1024
#define	EXT4_MAX_BLOCK_SIZE		65536
#define EXT4_MIN_BLOCK_LOG_SIZE		10
#define EXT4_MAX_BLOCK_LOG_SIZE		16
#ifdef __KERNEL__
# define EXT4_BLOCK_SIZE(s)		((s)->s_blocksize)
#else
# define EXT4_BLOCK_SIZE(s)		(EXT4_MIN_BLOCK_SIZE << (s)->s_log_block_size)
#endif
#define	EXT4_ADDR_PER_BLOCK(s)		(EXT4_BLOCK_SIZE(s) / sizeof(__u32))
#ifdef __KERNEL__
# define EXT4_BLOCK_SIZE_BITS(s)	((s)->s_blocksize_bits)
#else
# define EXT4_BLOCK_SIZE_BITS(s)	((s)->s_log_block_size + 10)
#endif
#ifdef __KERNEL__
#define	EXT4_ADDR_PER_BLOCK_BITS(s)	(EXT4_SB(s)->s_addr_per_block_bits)
#define EXT4_INODE_SIZE(s)		(EXT4_SB(s)->s_inode_size)
#define EXT4_FIRST_INO(s)		(EXT4_SB(s)->s_first_ino)
#else
#define EXT4_INODE_SIZE(s)	(((s)->s_rev_level == EXT4_GOOD_OLD_REV) ? \
				 EXT4_GOOD_OLD_INODE_SIZE : \
				 (s)->s_inode_size)
#define EXT4_FIRST_INO(s)	(((s)->s_rev_level == EXT4_GOOD_OLD_REV) ? \
				 EXT4_GOOD_OLD_FIRST_INO : \
				 (s)->s_first_ino)
#endif
#define EXT4_BLOCK_ALIGN(size, blkbits)		ALIGN((size), (1 << (blkbits)))

/*
 * Structure of a blocks group descriptor
 */
struct ext4_group_desc
{
	__le32	bg_block_bitmap_lo;	/* Blocks bitmap block */
	__le32	bg_inode_bitmap_lo;	/* Inodes bitmap block */
	__le32	bg_inode_table_lo;	/* Inodes table block */
	__le16	bg_free_blocks_count_lo;/* Free blocks count */
	__le16	bg_free_inodes_count_lo;/* Free inodes count */
	__le16	bg_used_dirs_count_lo;	/* Directories count */
	__le16	bg_flags;		/* EXT4_BG_flags (INODE_UNINIT, etc) */
	__u32	bg_reserved[2];		/* Likely block/inode bitmap checksum */
	__le16  bg_itable_unused_lo;	/* Unused inodes count */
	__le16  bg_checksum;		/* crc16(sb_uuid+group+desc) */
	__le32	bg_block_bitmap_hi;	/* Blocks bitmap block MSB */
	__le32	bg_inode_bitmap_hi;	/* Inodes bitmap block MSB */
	__le32	bg_inode_table_hi;	/* Inodes table block MSB */
	__le16	bg_free_blocks_count_hi;/* Free blocks count MSB */
	__le16	bg_free_inodes_count_hi;/* Free inodes count MSB */
	__le16	bg_used_dirs_count_hi;	/* Directories count MSB */
	__le16  bg_itable_unused_hi;    /* Unused inodes count MSB */
	__u32	bg_reserved2[3];
};

/*
 * Structure of a flex block group info
 */

struct flex_groups {
	atomic_t free_inodes;
	atomic_t free_blocks;
	atomic_t used_dirs;
};

#define EXT4_BG_INODE_UNINIT	0x0001 /* Inode table/bitmap not in use */
#define EXT4_BG_BLOCK_UNINIT	0x0002 /* Block bitmap not in use */
#define EXT4_BG_INODE_ZEROED	0x0004 /* On-disk itable initialized to zero */

/*
 * Macro-instructions used to manage group descriptors
 */
#define EXT4_MIN_DESC_SIZE		32
#define EXT4_MIN_DESC_SIZE_64BIT	64
#define	EXT4_MAX_DESC_SIZE		EXT4_MIN_BLOCK_SIZE
#define EXT4_DESC_SIZE(s)		(EXT4_SB(s)->s_desc_size)
#ifdef __KERNEL__
# define EXT4_BLOCKS_PER_GROUP(s)	(EXT4_SB(s)->s_blocks_per_group)
# define EXT4_DESC_PER_BLOCK(s)		(EXT4_SB(s)->s_desc_per_block)
# define EXT4_INODES_PER_GROUP(s)	(EXT4_SB(s)->s_inodes_per_group)
# define EXT4_DESC_PER_BLOCK_BITS(s)	(EXT4_SB(s)->s_desc_per_block_bits)
#else
# define EXT4_BLOCKS_PER_GROUP(s)	((s)->s_blocks_per_group)
# define EXT4_DESC_PER_BLOCK(s)		(EXT4_BLOCK_SIZE(s) / EXT4_DESC_SIZE(s))
# define EXT4_INODES_PER_GROUP(s)	((s)->s_inodes_per_group)
#endif

/*
 * Constants relative to the data blocks
 */
#define	EXT4_NDIR_BLOCKS		12
#define	EXT4_IND_BLOCK			EXT4_NDIR_BLOCKS
#define	EXT4_DIND_BLOCK			(EXT4_IND_BLOCK + 1)
#define	EXT4_TIND_BLOCK			(EXT4_DIND_BLOCK + 1)
#define	EXT4_N_BLOCKS			(EXT4_TIND_BLOCK + 1)
#ifdef CONFIG_EXT4_FS_SNAPSHOT_FILE_HUGE
/*
 * Snapshot files have different indirection mapping that can map up to 2^32
 * logical blocks, so they can cover the mapped filesystem block address space.
 * Ext4 must use either 4K or 8K blocks (depending on PAGE_SIZE).
 * With 8K blocks, 1 triple indirect block maps 2^33 logical blocks.
 * With 4K blocks (the system default), each triple indirect block maps 2^30
 * logical blocks, so 4 triple indirect blocks map 2^32 logical blocks.
 * Snapshot files in small filesystems (<= 4G), use only 1 double indirect
 * block to map the entire filesystem.
 */
#define	EXT4_SNAPSHOT_EXTRA_TIND_BLOCKS	3
#define	EXT4_SNAPSHOT_N_BLOCKS		(EXT4_TIND_BLOCK + 1 + \
					 EXT4_SNAPSHOT_EXTRA_TIND_BLOCKS)
#endif

/*
 * Inode flags
 */
#define	EXT4_SECRM_FL			0x00000001 /* Secure deletion */
#define	EXT4_UNRM_FL			0x00000002 /* Undelete */
#define	EXT4_COMPR_FL			0x00000004 /* Compress file */
#define EXT4_SYNC_FL			0x00000008 /* Synchronous updates */
#define EXT4_IMMUTABLE_FL		0x00000010 /* Immutable file */
#define EXT4_APPEND_FL			0x00000020 /* writes to file may only append */
#define EXT4_NODUMP_FL			0x00000040 /* do not dump file */
#define EXT4_NOATIME_FL			0x00000080 /* do not update atime */
/* Reserved for compression usage... */
#define EXT4_DIRTY_FL			0x00000100
#define EXT4_COMPRBLK_FL		0x00000200 /* One or more compressed clusters */
#define EXT4_NOCOMPR_FL			0x00000400 /* Don't compress */
#define EXT4_ECOMPR_FL			0x00000800 /* Compression error */
/* End compression flags --- maybe not all used */
#define EXT4_INDEX_FL			0x00001000 /* hash-indexed directory */
#define EXT4_IMAGIC_FL			0x00002000 /* AFS directory */
#define EXT4_JOURNAL_DATA_FL		0x00004000 /* file data should be journaled */
#define EXT4_NOTAIL_FL			0x00008000 /* file tail should not be merged */
#define EXT4_DIRSYNC_FL			0x00010000 /* dirsync behaviour (directories only) */
#define EXT4_TOPDIR_FL			0x00020000 /* Top of directory hierarchies*/
#define EXT4_HUGE_FILE_FL               0x00040000 /* Set to each huge file */
#define EXT4_EXTENTS_FL			0x00080000 /* Inode uses extents */
#define EXT4_EA_INODE_FL	        0x00200000 /* Inode used for large EA */
#define EXT4_EOFBLOCKS_FL		0x00400000 /* Blocks allocated beyond EOF */
#ifdef CONFIG_EXT4_FS_SNAPSHOT_FILE
/* snapshot persistent flags */
#define EXT4_SNAPFILE_FL		0x01000000 /* snapshot file */
#define EXT4_SNAPFILE_DELETED_FL	0x04000000 /* snapshot is deleted */
#define EXT4_SNAPFILE_SHRUNK_FL		0x08000000 /* snapshot was shrunk */
/* end of snapshot flags */
#endif
#define EXT4_RESERVED_FL		0x80000000 /* reserved for ext4 lib */

#ifdef CONFIG_EXT4_FS_SNAPSHOT_FILE

/* User visible flags */
#define EXT4_FL_USER_VISIBLE		0x014BDFFF
/* User modifiable flags */
#define EXT4_FL_USER_MODIFIABLE		0x014B80FF

/* Flags that should be inherited by new inodes from their parent. */
#define EXT4_FL_INHERITED (EXT4_SECRM_FL | EXT4_UNRM_FL | EXT4_COMPR_FL |\
			   EXT4_SYNC_FL | EXT4_IMMUTABLE_FL | EXT4_APPEND_FL |\
			   EXT4_NODUMP_FL | EXT4_NOATIME_FL |\
			   EXT4_NOCOMPR_FL | EXT4_JOURNAL_DATA_FL |\
			   EXT4_NOTAIL_FL | EXT4_DIRSYNC_FL | EXT4_SNAPFILE_FL)
#else

#define EXT4_FL_USER_VISIBLE		0x004BDFFF /* User visible flags */
#define EXT4_FL_USER_MODIFIABLE		0x004B80FF /* User modifiable flags */

/* Flags that should be inherited by new inodes from their parent. */
#define EXT4_FL_INHERITED (EXT4_SECRM_FL | EXT4_UNRM_FL | EXT4_COMPR_FL |\
			   EXT4_SYNC_FL | EXT4_IMMUTABLE_FL | EXT4_APPEND_FL |\
			   EXT4_NODUMP_FL | EXT4_NOATIME_FL |\
			   EXT4_NOCOMPR_FL | EXT4_JOURNAL_DATA_FL |\
			   EXT4_NOTAIL_FL | EXT4_DIRSYNC_FL)
#endif
#ifdef CONFIG_EXT4_FS_SNAPSHOT_EXCLUDE_BITMAP
#define EXT4_FLAGS_FIX_EXCLUDE		0x0040 /* Bad exclude bitmap */
#endif
#ifdef CONFIG_EXT4_FS_SNAPSHOT_FILE_OLD
#define EXT4_FLAGS_BIG_JOURNAL		0x1000  /* Old big journal */
#endif

/* Flags that are appropriate for regular files (all but dir-specific ones). */
#define EXT4_REG_FLMASK (~(EXT4_DIRSYNC_FL | EXT4_TOPDIR_FL))

/* Flags that are appropriate for non-directories/regular files. */
#define EXT4_OTHER_FLMASK (EXT4_NODUMP_FL | EXT4_NOATIME_FL)

/* Mask out flags that are inappropriate for the given type of inode. */
static inline __u32 ext4_mask_flags(umode_t mode, __u32 flags)
{
	if (S_ISDIR(mode))
		return flags;
	else if (S_ISREG(mode))
		return flags & EXT4_REG_FLMASK;
	else
		return flags & EXT4_OTHER_FLMASK;
}

/*
 * Inode flags used for atomic set/get
 */
enum {
	EXT4_INODE_SECRM	= 0,	/* Secure deletion */
	EXT4_INODE_UNRM		= 1,	/* Undelete */
	EXT4_INODE_COMPR	= 2,	/* Compress file */
	EXT4_INODE_SYNC		= 3,	/* Synchronous updates */
	EXT4_INODE_IMMUTABLE	= 4,	/* Immutable file */
	EXT4_INODE_APPEND	= 5,	/* writes to file may only append */
	EXT4_INODE_NODUMP	= 6,	/* do not dump file */
	EXT4_INODE_NOATIME	= 7,	/* do not update atime */
/* Reserved for compression usage... */
	EXT4_INODE_DIRTY	= 8,
	EXT4_INODE_COMPRBLK	= 9,	/* One or more compressed clusters */
	EXT4_INODE_NOCOMPR	= 10,	/* Don't compress */
	EXT4_INODE_ECOMPR	= 11,	/* Compression error */
/* End compression flags --- maybe not all used */
	EXT4_INODE_INDEX	= 12,	/* hash-indexed directory */
	EXT4_INODE_IMAGIC	= 13,	/* AFS directory */
	EXT4_INODE_JOURNAL_DATA	= 14,	/* file data should be journaled */
	EXT4_INODE_NOTAIL	= 15,	/* file tail should not be merged */
	EXT4_INODE_DIRSYNC	= 16,	/* dirsync behaviour (directories only) */
	EXT4_INODE_TOPDIR	= 17,	/* Top of directory hierarchies*/
	EXT4_INODE_HUGE_FILE	= 18,	/* Set to each huge file */
	EXT4_INODE_EXTENTS	= 19,	/* Inode uses extents */
	EXT4_INODE_EA_INODE	= 21,	/* Inode used for large EA */
	EXT4_INODE_EOFBLOCKS	= 22,	/* Blocks allocated beyond EOF */
#ifdef CONFIG_EXT4_FS_SNAPSHOT_FILE
	EXT4_INODE_SNAPFILE	= 24,	/* Snapshot file/dir */
	EXT4_INODE_SNAPFILE_DELETED = 26,	/* Snapshot is deleted */
	EXT4_INODE_SNAPFILE_SHRUNK = 27,	/* Snapshot was shrunk */
#endif
	EXT4_INODE_RESERVED	= 31,	/* reserved for ext4 lib */
};

#define TEST_FLAG_VALUE(FLAG) (EXT4_##FLAG##_FL == (1 << EXT4_INODE_##FLAG))
#define CHECK_FLAG_VALUE(FLAG) if (!TEST_FLAG_VALUE(FLAG)) { \
	printk(KERN_EMERG "EXT4 flag fail: " #FLAG ": %d %d\n", \
		EXT4_##FLAG##_FL, EXT4_INODE_##FLAG); BUG_ON(1); }

/*
 * Since it's pretty easy to mix up bit numbers and hex values, and we
 * can't do a compile-time test for ENUM values, we use a run-time
 * test to make sure that EXT4_XXX_FL is consistent with respect to
 * EXT4_INODE_XXX.  If all is well the printk and BUG_ON will all drop
 * out so it won't cost any extra space in the compiled kernel image.
 * But it's important that these values are the same, since we are
 * using EXT4_INODE_XXX to test for the flag values, but EXT4_XX_FL
 * must be consistent with the values of FS_XXX_FL defined in
 * include/linux/fs.h and the on-disk values found in ext2, ext3, and
 * ext4 filesystems, and of course the values defined in e2fsprogs.
 *
 * It's not paranoia if the Murphy's Law really *is* out to get you.  :-)
 */
static inline void ext4_check_flag_values(void)
{
	CHECK_FLAG_VALUE(SECRM);
	CHECK_FLAG_VALUE(UNRM);
	CHECK_FLAG_VALUE(COMPR);
	CHECK_FLAG_VALUE(SYNC);
	CHECK_FLAG_VALUE(IMMUTABLE);
	CHECK_FLAG_VALUE(APPEND);
	CHECK_FLAG_VALUE(NODUMP);
	CHECK_FLAG_VALUE(NOATIME);
	CHECK_FLAG_VALUE(DIRTY);
	CHECK_FLAG_VALUE(COMPRBLK);
	CHECK_FLAG_VALUE(NOCOMPR);
	CHECK_FLAG_VALUE(ECOMPR);
	CHECK_FLAG_VALUE(INDEX);
	CHECK_FLAG_VALUE(IMAGIC);
	CHECK_FLAG_VALUE(JOURNAL_DATA);
	CHECK_FLAG_VALUE(NOTAIL);
	CHECK_FLAG_VALUE(DIRSYNC);
	CHECK_FLAG_VALUE(TOPDIR);
	CHECK_FLAG_VALUE(HUGE_FILE);
	CHECK_FLAG_VALUE(EXTENTS);
	CHECK_FLAG_VALUE(EA_INODE);
	CHECK_FLAG_VALUE(EOFBLOCKS);
#ifdef CONFIG_EXT4_FS_SNAPSHOT_FILE
	CHECK_FLAG_VALUE(SNAPFILE);
	CHECK_FLAG_VALUE(SNAPFILE_DELETED);
	CHECK_FLAG_VALUE(SNAPFILE_SHRUNK);
#endif
	CHECK_FLAG_VALUE(RESERVED);
}

/* Used to pass group descriptor data when online resize is done */
struct ext4_new_group_input {
	__u32 group;		/* Group number for this data */
	__u64 block_bitmap;	/* Absolute block number of block bitmap */
	__u64 inode_bitmap;	/* Absolute block number of inode bitmap */
	__u64 inode_table;	/* Absolute block number of inode table start */
	__u32 blocks_count;	/* Total number of blocks in this group */
	__u16 reserved_blocks;	/* Number of reserved blocks in this group */
	__u16 unused;
};

#if defined(__KERNEL__) && defined(CONFIG_COMPAT)
struct compat_ext4_new_group_input {
	u32 group;
	compat_u64 block_bitmap;
	compat_u64 inode_bitmap;
	compat_u64 inode_table;
	u32 blocks_count;
	u16 reserved_blocks;
	u16 unused;
};
#endif

/* The struct ext4_new_group_input in kernel space, with free_blocks_count */
struct ext4_new_group_data {
	__u32 group;
	__u64 block_bitmap;
	__u64 inode_bitmap;
	__u64 inode_table;
	__u32 blocks_count;
	__u16 reserved_blocks;
	__u16 unused;
	__u32 free_blocks_count;
};

/*
 * Flags used by ext4_map_blocks()
 */
	/* Allocate any needed blocks and/or convert an unitialized
	   extent to be an initialized ext4 */
#define EXT4_GET_BLOCKS_CREATE			0x0001
	/* Request the creation of an unitialized extent */
#define EXT4_GET_BLOCKS_UNINIT_EXT		0x0002
#define EXT4_GET_BLOCKS_CREATE_UNINIT_EXT	(EXT4_GET_BLOCKS_UNINIT_EXT|\
						 EXT4_GET_BLOCKS_CREATE)
	/* Caller is from the delayed allocation writeout path,
	   so set the magic i_delalloc_reserve_flag after taking the
	   inode allocation semaphore for */
#define EXT4_GET_BLOCKS_DELALLOC_RESERVE	0x0004
	/* caller is from the direct IO path, request to creation of an
	unitialized extents if not allocated, split the uninitialized
	extent if blocks has been preallocated already*/
#define EXT4_GET_BLOCKS_PRE_IO			0x0008
#define EXT4_GET_BLOCKS_CONVERT			0x0010
#define EXT4_GET_BLOCKS_IO_CREATE_EXT		(EXT4_GET_BLOCKS_PRE_IO|\
					 EXT4_GET_BLOCKS_CREATE_UNINIT_EXT)
	/* Convert extent to initialized after IO complete */
#define EXT4_GET_BLOCKS_IO_CONVERT_EXT		(EXT4_GET_BLOCKS_CONVERT|\
					 EXT4_GET_BLOCKS_CREATE_UNINIT_EXT)
#ifdef CONFIG_EXT4_FS_SNAPSHOT_BLOCK
/*
 * snapshot_map_blocks() flags passed to ext4_map_blocks() for mapping 
 * blocks to snapshot.
 */
	/* handle COW race conditions */
#define EXT4_GET_BLOCKS_COW	0x20
	/* allocate only indirect blocks */
#define EXT4_GET_BLOCKS_MOVE	0x40
	/* bypass journal and sync allocated indirect blocks directly to disk */
#define EXT4_GET_BLOCKS_SYNC	0x80
#endif
#ifdef CONFIG_EXT4_FS_SNAPSHOT_HOOKS_DATA
	/* If mapped block is used by snapshot, move it to snapshot
	   and allocate a new block for new data */
#define EXT4_GET_BLOCKS_MOVE_ON_WRITE		0x0100
#define EXT4_GET_BLOCKS_DELAY_CREATE		0x0200	
#endif

/*
 * Flags used by ext4_free_blocks
 */
#define EXT4_FREE_BLOCKS_METADATA	0x0001
#define EXT4_FREE_BLOCKS_FORGET		0x0002
#define EXT4_FREE_BLOCKS_VALIDATED	0x0004

/*
 * ioctl commands
 */
#define	EXT4_IOC_GETFLAGS		FS_IOC_GETFLAGS
#define	EXT4_IOC_SETFLAGS		FS_IOC_SETFLAGS
#define	EXT4_IOC_GETVERSION		_IOR('f', 3, long)
#define	EXT4_IOC_SETVERSION		_IOW('f', 4, long)
#define	EXT4_IOC_GETVERSION_OLD		FS_IOC_GETVERSION
#define	EXT4_IOC_SETVERSION_OLD		FS_IOC_SETVERSION
#ifdef CONFIG_JBD2_DEBUG
#define EXT4_IOC_WAIT_FOR_READONLY	_IOR('f', 99, long)
#endif
#define EXT4_IOC_GETRSVSZ		_IOR('f', 5, long)
#define EXT4_IOC_SETRSVSZ		_IOW('f', 6, long)
#define EXT4_IOC_GROUP_EXTEND		_IOW('f', 7, unsigned long)
#define EXT4_IOC_GROUP_ADD		_IOW('f', 8, struct ext4_new_group_input)
#define EXT4_IOC_MIGRATE		_IO('f', 9)
 /* note ioctl 10 reserved for an early version of the FIEMAP ioctl */
 /* note ioctl 11 reserved for filesystem-independent FIEMAP ioctl */
#define EXT4_IOC_ALLOC_DA_BLKS		_IO('f', 12)
#ifdef CONFIG_EXT4_FS_SNAPSHOT_CTL
#define EXT4_IOC_GETSNAPFLAGS		_IOR('f', 13, long)
#define EXT4_IOC_SETSNAPFLAGS		_IOW('f', 14, long)
#endif
#define EXT4_IOC_MOVE_EXT		_IOWR('f', 15, struct move_extent)

#if defined(__KERNEL__) && defined(CONFIG_COMPAT)
/*
 * ioctl commands in 32 bit emulation
 */
#define EXT4_IOC32_GETFLAGS		FS_IOC32_GETFLAGS
#define EXT4_IOC32_SETFLAGS		FS_IOC32_SETFLAGS
#define EXT4_IOC32_GETVERSION		_IOR('f', 3, int)
#define EXT4_IOC32_SETVERSION		_IOW('f', 4, int)
#define EXT4_IOC32_GETRSVSZ		_IOR('f', 5, int)
#define EXT4_IOC32_SETRSVSZ		_IOW('f', 6, int)
#define EXT4_IOC32_GROUP_EXTEND		_IOW('f', 7, unsigned int)
#define EXT4_IOC32_GROUP_ADD		_IOW('f', 8, struct compat_ext4_new_group_input)
#ifdef CONFIG_JBD2_DEBUG
#define EXT4_IOC32_WAIT_FOR_READONLY	_IOR('f', 99, int)
#endif
#define EXT4_IOC32_GETVERSION_OLD	FS_IOC32_GETVERSION
#define EXT4_IOC32_SETVERSION_OLD	FS_IOC32_SETVERSION
#endif

/* Max physical block we can address w/o extents */
#define EXT4_MAX_BLOCK_FILE_PHYS	0xFFFFFFFF

/*
 * Structure of an inode on the disk
 */
struct ext4_inode {
	__le16	i_mode;		/* File mode */
	__le16	i_uid;		/* Low 16 bits of Owner Uid */
	__le32	i_size_lo;	/* Size in bytes */
	__le32	i_atime;	/* Access time */
	__le32	i_ctime;	/* Inode Change time */
	__le32	i_mtime;	/* Modification time */
	__le32	i_dtime;	/* Deletion Time */
	__le16	i_gid;		/* Low 16 bits of Group Id */
	__le16	i_links_count;	/* Links count */
	__le32	i_blocks_lo;	/* Blocks count */
	__le32	i_flags;	/* File flags */
	union {
		struct {
			__le32  l_i_version;
		} linux1;

		struct {
			__u32  h_i_translator;
		} hurd1;
		struct {
			__u32  m_i_reserved1;
		} masix1;
	} osd1;				/* OS dependent 1 */
	__le32	i_block[EXT4_N_BLOCKS];/* Pointers to blocks */
	__le32	i_generation;	/* File version (for NFS) */
	__le32	i_file_acl_lo;	/* File ACL */
	__le32	i_size_high;
	__le32	i_obso_faddr;	/* Obsoleted fragment address */
	union {
		struct {
			__le16	l_i_blocks_high; /* were l_i_reserved1 */
			__le16	l_i_file_acl_high;
			__le16	l_i_uid_high;	/* these 2 fields */
			__le16	l_i_gid_high;	/* were reserved2[0] */
			__u32	l_i_reserved2;
		} linux2;
		struct {
			__le16	h_i_reserved1;	/* Obsoleted fragment number/size which are removed in ext4 */
			__u16	h_i_mode_high;
			__u16	h_i_uid_high;
			__u16	h_i_gid_high;
			__u32	h_i_author;
		} hurd2;
		struct {
			__le16	h_i_reserved1;	/* Obsoleted fragment number/size which are removed in ext4 */
			__le16	m_i_file_acl_high;
			__u32	m_i_reserved2[2];
		} masix2;
	} osd2;				/* OS dependent 2 */
	__le16	i_extra_isize;
	__le16	i_pad1;
	__le32  i_ctime_extra;  /* extra Change time      (nsec << 2 | epoch) */
	__le32  i_mtime_extra;  /* extra Modification time(nsec << 2 | epoch) */
	__le32  i_atime_extra;  /* extra Access time      (nsec << 2 | epoch) */
	__le32  i_crtime;       /* File Creation time */
	__le32  i_crtime_extra; /* extra FileCreationtime (nsec << 2 | epoch) */
	__le32  i_version_hi;	/* high 32 bits for 64-bit version */
};

struct move_extent {
	__u32 reserved;		/* should be zero */
	__u32 donor_fd;		/* donor file descriptor */
	__u64 orig_start;	/* logical start offset in block for orig */
	__u64 donor_start;	/* logical start offset in block for donor */
	__u64 len;		/* block length to be moved */
	__u64 moved_len;	/* moved block length */
};

#define EXT4_EPOCH_BITS 2
#define EXT4_EPOCH_MASK ((1 << EXT4_EPOCH_BITS) - 1)
#define EXT4_NSEC_MASK  (~0UL << EXT4_EPOCH_BITS)

/*
 * Extended fields will fit into an inode if the filesystem was formatted
 * with large inodes (-I 256 or larger) and there are not currently any EAs
 * consuming all of the available space. For new inodes we always reserve
 * enough space for the kernel's known extended fields, but for inodes
 * created with an old kernel this might not have been the case. None of
 * the extended inode fields is critical for correct filesystem operation.
 * This macro checks if a certain field fits in the inode. Note that
 * inode-size = GOOD_OLD_INODE_SIZE + i_extra_isize
 */
#define EXT4_FITS_IN_INODE(ext4_inode, einode, field)	\
	((offsetof(typeof(*ext4_inode), field) +	\
	  sizeof((ext4_inode)->field))			\
	<= (EXT4_GOOD_OLD_INODE_SIZE +			\
	    (einode)->i_extra_isize))			\

static inline __le32 ext4_encode_extra_time(struct timespec *time)
{
       return cpu_to_le32((sizeof(time->tv_sec) > 4 ?
			   (time->tv_sec >> 32) & EXT4_EPOCH_MASK : 0) |
                          ((time->tv_nsec << EXT4_EPOCH_BITS) & EXT4_NSEC_MASK));
}

static inline void ext4_decode_extra_time(struct timespec *time, __le32 extra)
{
       if (sizeof(time->tv_sec) > 4)
	       time->tv_sec |= (__u64)(le32_to_cpu(extra) & EXT4_EPOCH_MASK)
			       << 32;
       time->tv_nsec = (le32_to_cpu(extra) & EXT4_NSEC_MASK) >> EXT4_EPOCH_BITS;
}

#define EXT4_INODE_SET_XTIME(xtime, inode, raw_inode)			       \
do {									       \
	(raw_inode)->xtime = cpu_to_le32((inode)->xtime.tv_sec);	       \
	if (EXT4_FITS_IN_INODE(raw_inode, EXT4_I(inode), xtime ## _extra))     \
		(raw_inode)->xtime ## _extra =				       \
				ext4_encode_extra_time(&(inode)->xtime);       \
} while (0)

#define EXT4_EINODE_SET_XTIME(xtime, einode, raw_inode)			       \
do {									       \
	if (EXT4_FITS_IN_INODE(raw_inode, einode, xtime))		       \
		(raw_inode)->xtime = cpu_to_le32((einode)->xtime.tv_sec);      \
	if (EXT4_FITS_IN_INODE(raw_inode, einode, xtime ## _extra))	       \
		(raw_inode)->xtime ## _extra =				       \
				ext4_encode_extra_time(&(einode)->xtime);      \
} while (0)

#define EXT4_INODE_GET_XTIME(xtime, inode, raw_inode)			       \
do {									       \
	(inode)->xtime.tv_sec = (signed)le32_to_cpu((raw_inode)->xtime);       \
	if (EXT4_FITS_IN_INODE(raw_inode, EXT4_I(inode), xtime ## _extra))     \
		ext4_decode_extra_time(&(inode)->xtime,			       \
				       raw_inode->xtime ## _extra);	       \
	else								       \
		(inode)->xtime.tv_nsec = 0;				       \
} while (0)

#define EXT4_EINODE_GET_XTIME(xtime, einode, raw_inode)			       \
do {									       \
	if (EXT4_FITS_IN_INODE(raw_inode, einode, xtime))		       \
		(einode)->xtime.tv_sec = 				       \
			(signed)le32_to_cpu((raw_inode)->xtime);	       \
	if (EXT4_FITS_IN_INODE(raw_inode, einode, xtime ## _extra))	       \
		ext4_decode_extra_time(&(einode)->xtime,		       \
				       raw_inode->xtime ## _extra);	       \
	else								       \
		(einode)->xtime.tv_nsec = 0;				       \
} while (0)

#define i_disk_version osd1.linux1.l_i_version

#if defined(__KERNEL__) || defined(__linux__)
#define i_reserved1	osd1.linux1.l_i_reserved1
#define i_file_acl_high	osd2.linux2.l_i_file_acl_high
#define i_blocks_high	osd2.linux2.l_i_blocks_high
#define i_uid_low	i_uid
#define i_gid_low	i_gid
#define i_uid_high	osd2.linux2.l_i_uid_high
#define i_gid_high	osd2.linux2.l_i_gid_high
#define i_reserved2	osd2.linux2.l_i_reserved2

#elif defined(__GNU__)

#define i_translator	osd1.hurd1.h_i_translator
#define i_uid_high	osd2.hurd2.h_i_uid_high
#define i_gid_high	osd2.hurd2.h_i_gid_high
#define i_author	osd2.hurd2.h_i_author

#elif defined(__masix__)

#define i_reserved1	osd1.masix1.m_i_reserved1
#define i_file_acl_high	osd2.masix2.m_i_file_acl_high
#define i_reserved2	osd2.masix2.m_i_reserved2

#endif /* defined(__KERNEL__) || defined(__linux__) */

/*
 * storage for cached extent
 * If ec_len == 0, then the cache is invalid.
 * If ec_start == 0, then the cache represents a gap (null mapping)
 */
struct ext4_ext_cache {
	ext4_fsblk_t	ec_start;
	ext4_lblk_t	ec_block;
	__u32		ec_len; /* must be 32bit to return holes */
};

/*
 * fourth extended file system inode data in memory
 */
struct ext4_inode_info {
	__le32	i_data[15];	/* unconverted */
	__u32	i_dtime;
	ext4_fsblk_t	i_file_acl;

	/*
	 * i_block_group is the number of the block group which contains
	 * this file's inode.  Constant across the lifetime of the inode,
	 * it is ued for making block allocation decisions - we try to
	 * place a file's data blocks near its inode block, and new inodes
	 * near to their parent directory's inode.
	 */
	ext4_group_t	i_block_group;
	ext4_lblk_t	i_dir_start_lookup;
#if (BITS_PER_LONG < 64)
	unsigned long	i_state_flags;		/* Dynamic state flags */
#endif
	unsigned long	i_flags;

#ifdef CONFIG_EXT4_FS_XATTR
	/*
	 * Extended attributes can be read independently of the main file
	 * data. Taking i_mutex even when reading would cause contention
	 * between readers of EAs and writers of regular file data, so
	 * instead we synchronize on xattr_sem when reading or changing
	 * EAs.
	 */
	struct rw_semaphore xattr_sem;
#endif

	struct list_head i_orphan;	/* unlinked but open inodes */
#ifdef CONFIG_EXT4_FS_SNAPSHOT_FILE
#define i_snaplist i_orphan
	/*
	 * In-memory snapshot list overrides i_orphan to link snapshot inodes,
	 * but unlike the real orphan list, the next snapshot inode number
	 * is stored in i_next_snapshot_ino and not in i_dtime
	 */
	__u32	i_next_snapshot_ino;

#endif
	/*
	 * i_disksize keeps track of what the inode size is ON DISK, not
	 * in memory.  During truncate, i_size is set to the new size by
	 * the VFS prior to calling ext4_truncate(), but the filesystem won't
	 * set i_disksize to 0 until the truncate is actually under way.
	 *
	 * The intent is that i_disksize always represents the blocks which
	 * are used by this file.  This allows recovery to restart truncate
	 * on orphans if we crash during truncate.  We actually write i_disksize
	 * into the on-disk inode when writing inodes out, instead of i_size.
	 *
	 * The only time when i_disksize and i_size may be different is when
	 * a truncate is in progress.  The only things which change i_disksize
	 * are ext4_get_block (growth) and ext4_truncate (shrinkth).
	 */
	loff_t	i_disksize;

	/*
	 * i_data_sem is for serialising ext4_truncate() against
	 * ext4_getblock().  In the 2.4 ext2 design, great chunks of inode's
	 * data tree are chopped off during truncate. We can't do that in
	 * ext4 because whenever we perform intermediate commits during
	 * truncate, the inode and all the metadata blocks *must* be in a
	 * consistent state which allows truncation of the orphans to restart
	 * during recovery.  Hence we must fix the get_block-vs-truncate race
	 * by other means, so we have i_data_sem.
	 */
	struct rw_semaphore i_data_sem;
	struct inode vfs_inode;
	struct jbd2_inode *jinode;

	struct ext4_ext_cache i_cached_extent;
	/*
	 * File creation time. Its function is same as that of
	 * struct timespec i_{a,c,m}time in the generic inode.
	 */
	struct timespec i_crtime;

	/* mballoc */
	struct list_head i_prealloc_list;
	spinlock_t i_prealloc_lock;

	/* ialloc */
	ext4_group_t	i_last_alloc_group;

	/* allocation reservation info for delalloc */
	unsigned int i_reserved_data_blocks;
	unsigned int i_reserved_meta_blocks;
	unsigned int i_allocated_meta_blocks;
	ext4_lblk_t i_da_metadata_calc_last_lblock;
	int i_da_metadata_calc_len;

	/* on-disk additional length */
	__u16 i_extra_isize;

#ifdef CONFIG_QUOTA
	/* quota space reservation, managed internally by quota code */
	qsize_t i_reserved_quota;
#endif

	/* completed IOs that might need unwritten extents handling */
	struct list_head i_completed_io_list;
	spinlock_t i_completed_io_lock;
	atomic_t i_ioend_count;	/* Number of outstanding io_end structs */
	/* current io_end structure for async DIO write*/
	ext4_io_end_t *cur_aio_dio;
	atomic_t i_aiodio_unwritten; /* Nr. of inflight conversions pending */

	spinlock_t i_block_reservation_lock;

	/*
	 * Transactions that contain inode's metadata needed to complete
	 * fsync and fdatasync, respectively.
	 */
	tid_t i_sync_tid;
	tid_t i_datasync_tid;
};

/*
 * File system states
 */
#define	EXT4_VALID_FS			0x0001	/* Unmounted cleanly */
#define	EXT4_ERROR_FS			0x0002	/* Errors detected */
#define	EXT4_ORPHAN_FS			0x0004	/* Orphans being recovered */

/*
 * Misc. filesystem flags
 */
#define EXT2_FLAGS_SIGNED_HASH		0x0001  /* Signed dirhash in use */
#define EXT2_FLAGS_UNSIGNED_HASH	0x0002  /* Unsigned dirhash in use */
#define EXT2_FLAGS_TEST_FILESYS		0x0004	/* to test development code */
#ifdef CONFIG_EXT4_FS_SNAPSHOT_FILE
#define EXT4_FLAGS_IS_SNAPSHOT		0x0010 /* Is a snapshot image */
#define EXT4_FLAGS_FIX_SNAPSHOT	0x0020 /* Corrupted snapshot */
#ifdef CONFIG_EXT4_FS_SNAPSHOT_FILE_OLD
#define EXT4_FLAGS_FIX_EXCLUDE		0x0040 /* Bad exclude bitmap */
#define EXT4_FLAGS_BIG_JOURNAL		0x1000  /* Old big journal */
#define EXT4_SET_FLAGS(sb, mask) \
	EXT4_SB(sb)->s_es->s_flags |= cpu_to_le32(mask)
#define EXT4_CLEAR_FLAGS(sb, mask) \
	EXT4_SB(sb)->s_es->s_flags &= ~cpu_to_le32(mask)
#endif
#endif

/*
 * Mount flags
 */
#define EXT4_MOUNT_OLDALLOC		0x00002  /* Don't use the new Orlov allocator */
#define EXT4_MOUNT_GRPID		0x00004	/* Create files with directory's group */
#define EXT4_MOUNT_DEBUG		0x00008	/* Some debugging messages */
#define EXT4_MOUNT_ERRORS_CONT		0x00010	/* Continue on errors */
#define EXT4_MOUNT_ERRORS_RO		0x00020	/* Remount fs ro on errors */
#define EXT4_MOUNT_ERRORS_PANIC		0x00040	/* Panic on errors */
#define EXT4_MOUNT_MINIX_DF		0x00080	/* Mimics the Minix statfs */
#define EXT4_MOUNT_NOLOAD		0x00100	/* Don't use existing journal*/
#define EXT4_MOUNT_DATA_FLAGS		0x00C00	/* Mode for data writes: */
#define EXT4_MOUNT_JOURNAL_DATA		0x00400	/* Write data to journal */
#define EXT4_MOUNT_ORDERED_DATA		0x00800	/* Flush data before commit */
#define EXT4_MOUNT_WRITEBACK_DATA	0x00C00	/* No data ordering */
#define EXT4_MOUNT_UPDATE_JOURNAL	0x01000	/* Update the journal format */
#define EXT4_MOUNT_NO_UID32		0x02000  /* Disable 32-bit UIDs */
#define EXT4_MOUNT_XATTR_USER		0x04000	/* Extended user attributes */
#define EXT4_MOUNT_POSIX_ACL		0x08000	/* POSIX Access Control Lists */
#define EXT4_MOUNT_NO_AUTO_DA_ALLOC	0x10000	/* No auto delalloc mapping */
#define EXT4_MOUNT_BARRIER		0x20000 /* Use block barriers */
#define EXT4_MOUNT_QUOTA		0x80000 /* Some quota option set */
#define EXT4_MOUNT_USRQUOTA		0x100000 /* "old" user quota */
#define EXT4_MOUNT_GRPQUOTA		0x200000 /* "old" group quota */
#define EXT4_MOUNT_DIOREAD_NOLOCK	0x400000 /* Enable support for dio read nolocking */
#define EXT4_MOUNT_JOURNAL_CHECKSUM	0x800000 /* Journal checksums */
#define EXT4_MOUNT_JOURNAL_ASYNC_COMMIT	0x1000000 /* Journal Async Commit */
#define EXT4_MOUNT_I_VERSION            0x2000000 /* i_version support */
#define EXT4_MOUNT_MBLK_IO_SUBMIT	0x4000000 /* multi-block io submits */
#define EXT4_MOUNT_DELALLOC		0x8000000 /* Delalloc support */
#define EXT4_MOUNT_DATA_ERR_ABORT	0x10000000 /* Abort on file data write */
#define EXT4_MOUNT_BLOCK_VALIDITY	0x20000000 /* Block validity checking */
#define EXT4_MOUNT_DISCARD		0x40000000 /* Issue DISCARD requests */
#define EXT4_MOUNT_INIT_INODE_TABLE	0x80000000 /* Initialize uninitialized itables */

#define clear_opt(sb, opt)		EXT4_SB(sb)->s_mount_opt &= \
						~EXT4_MOUNT_##opt
#define set_opt(sb, opt)		EXT4_SB(sb)->s_mount_opt |= \
						EXT4_MOUNT_##opt
#define test_opt(sb, opt)		(EXT4_SB(sb)->s_mount_opt & \
					 EXT4_MOUNT_##opt)

#define clear_opt2(sb, opt)		EXT4_SB(sb)->s_mount_opt2 &= \
						~EXT4_MOUNT2_##opt
#define set_opt2(sb, opt)		EXT4_SB(sb)->s_mount_opt2 |= \
						EXT4_MOUNT2_##opt
#define test_opt2(sb, opt)		(EXT4_SB(sb)->s_mount_opt2 & \
					 EXT4_MOUNT2_##opt)

#define ext4_set_bit			ext2_set_bit
#define ext4_set_bit_atomic		ext2_set_bit_atomic
#define ext4_clear_bit			ext2_clear_bit
#define ext4_clear_bit_atomic		ext2_clear_bit_atomic
#define ext4_test_bit			ext2_test_bit
#define ext4_find_first_zero_bit	ext2_find_first_zero_bit
#define ext4_find_next_zero_bit		ext2_find_next_zero_bit
#define ext4_find_next_bit		ext2_find_next_bit

/*
 * Maximal mount counts between two filesystem checks
 */
#define EXT4_DFL_MAX_MNT_COUNT		20	/* Allow 20 mounts */
#define EXT4_DFL_CHECKINTERVAL		0	/* Don't use interval check */

/*
 * Behaviour when detecting errors
 */
#define EXT4_ERRORS_CONTINUE		1	/* Continue execution */
#define EXT4_ERRORS_RO			2	/* Remount fs read-only */
#define EXT4_ERRORS_PANIC		3	/* Panic */
#define EXT4_ERRORS_DEFAULT		EXT4_ERRORS_CONTINUE

/*
 * Structure of the super block
 */
struct ext4_super_block {
/*00*/	__le32	s_inodes_count;		/* Inodes count */
	__le32	s_blocks_count_lo;	/* Blocks count */
	__le32	s_r_blocks_count_lo;	/* Reserved blocks count */
	__le32	s_free_blocks_count_lo;	/* Free blocks count */
/*10*/	__le32	s_free_inodes_count;	/* Free inodes count */
	__le32	s_first_data_block;	/* First Data Block */
	__le32	s_log_block_size;	/* Block size */
	__le32	s_obso_log_frag_size;	/* Obsoleted fragment size */
/*20*/	__le32	s_blocks_per_group;	/* # Blocks per group */
	__le32	s_obso_frags_per_group;	/* Obsoleted fragments per group */
	__le32	s_inodes_per_group;	/* # Inodes per group */
	__le32	s_mtime;		/* Mount time */
/*30*/	__le32	s_wtime;		/* Write time */
	__le16	s_mnt_count;		/* Mount count */
	__le16	s_max_mnt_count;	/* Maximal mount count */
	__le16	s_magic;		/* Magic signature */
	__le16	s_state;		/* File system state */
	__le16	s_errors;		/* Behaviour when detecting errors */
	__le16	s_minor_rev_level;	/* minor revision level */
/*40*/	__le32	s_lastcheck;		/* time of last check */
	__le32	s_checkinterval;	/* max. time between checks */
	__le32	s_creator_os;		/* OS */
	__le32	s_rev_level;		/* Revision level */
/*50*/	__le16	s_def_resuid;		/* Default uid for reserved blocks */
	__le16	s_def_resgid;		/* Default gid for reserved blocks */
	/*
	 * These fields are for EXT4_DYNAMIC_REV superblocks only.
	 *
	 * Note: the difference between the compatible feature set and
	 * the incompatible feature set is that if there is a bit set
	 * in the incompatible feature set that the kernel doesn't
	 * know about, it should refuse to mount the filesystem.
	 *
	 * e2fsck's requirements are more strict; if it doesn't know
	 * about a feature in either the compatible or incompatible
	 * feature set, it must abort and not try to meddle with
	 * things it doesn't understand...
	 */
	__le32	s_first_ino;		/* First non-reserved inode */
	__le16  s_inode_size;		/* size of inode structure */
	__le16	s_block_group_nr;	/* block group # of this superblock */
	__le32	s_feature_compat;	/* compatible feature set */
/*60*/	__le32	s_feature_incompat;	/* incompatible feature set */
	__le32	s_feature_ro_compat;	/* readonly-compatible feature set */
/*68*/	__u8	s_uuid[16];		/* 128-bit uuid for volume */
/*78*/	char	s_volume_name[16];	/* volume name */
/*88*/	char	s_last_mounted[64];	/* directory where last mounted */
/*C8*/	__le32	s_algorithm_usage_bitmap; /* For compression */
	/*
	 * Performance hints.  Directory preallocation should only
	 * happen if the EXT4_FEATURE_COMPAT_DIR_PREALLOC flag is on.
	 */
	__u8	s_prealloc_blocks;	/* Nr of blocks to try to preallocate*/
	__u8	s_prealloc_dir_blocks;	/* Nr to preallocate for dirs */
	__le16	s_reserved_gdt_blocks;	/* Per group desc for online growth */
	/*
	 * Journaling support valid if EXT4_FEATURE_COMPAT_HAS_JOURNAL set.
	 */
/*D0*/	__u8	s_journal_uuid[16];	/* uuid of journal superblock */
/*E0*/	__le32	s_journal_inum;		/* inode number of journal file */
	__le32	s_journal_dev;		/* device number of journal file */
	__le32	s_last_orphan;		/* start of list of inodes to delete */
	__le32	s_hash_seed[4];		/* HTREE hash seed */
	__u8	s_def_hash_version;	/* Default hash version to use */
	__u8	s_jnl_backup_type;
	__le16  s_desc_size;		/* size of group descriptor */
/*100*/	__le32	s_default_mount_opts;
	__le32	s_first_meta_bg;	/* First metablock block group */
	__le32	s_mkfs_time;		/* When the filesystem was created */
	__le32	s_jnl_blocks[17];	/* Backup of the journal inode */
	/* 64bit support valid if EXT4_FEATURE_COMPAT_64BIT */
/*150*/	__le32	s_blocks_count_hi;	/* Blocks count */
	__le32	s_r_blocks_count_hi;	/* Reserved blocks count */
	__le32	s_free_blocks_count_hi;	/* Free blocks count */
	__le16	s_min_extra_isize;	/* All inodes have at least # bytes */
	__le16	s_want_extra_isize; 	/* New inodes should reserve # bytes */
	__le32	s_flags;		/* Miscellaneous flags */
	__le16  s_raid_stride;		/* RAID stride */
	__le16  s_mmp_interval;         /* # seconds to wait in MMP checking */
	__le64  s_mmp_block;            /* Block for multi-mount protection */
	__le32  s_raid_stripe_width;    /* blocks on all data disks (N*stride)*/
	__u8	s_log_groups_per_flex;  /* FLEX_BG group size */
	__u8	s_reserved_char_pad;
	__le16  s_reserved_pad;
	__le64	s_kbytes_written;	/* nr of lifetime kilobytes written */
	__le32	s_snapshot_inum;	/* Inode number of active snapshot */
	__le32	s_snapshot_id;		/* Sequential ID of active snapshot */
	__le64	s_snapshot_r_blocks_count; /* Reserved for active snapshot */
	__le32	s_snapshot_list;	/* start of list of snapshot inodes */
#define EXT4_S_ERR_START offsetof(struct ext4_super_block, s_error_count)
	__le32	s_error_count;		/* number of fs errors */
	__le32	s_first_error_time;	/* first time an error happened */
	__le32	s_first_error_ino;	/* inode involved in first error */
	__le64	s_first_error_block;	/* block involved of first error */
	__u8	s_first_error_func[32];	/* function where the error happened */
	__le32	s_first_error_line;	/* line number where error happened */
	__le32	s_last_error_time;	/* most recent time of an error */
	__le32	s_last_error_ino;	/* inode involved in last error */
	__le32	s_last_error_line;	/* line number where error happened */
	__le64	s_last_error_block;	/* block involved of last error */
	__u8	s_last_error_func[32];	/* function where the error happened */
#define EXT4_S_ERR_END offsetof(struct ext4_super_block, s_mount_opts)
	__u8	s_mount_opts[64];
#ifdef CONFIG_EXT4_FS_SNAPSHOT_FILE_OLD
	__u32	s_reserved[108];	/* Padding to the end of the block */
	/* old snapshot field positions */
/*3F0*/	__le32	s_snapshot_list_old;	/* Old snapshot list head */
	__le32	s_snapshot_r_blocks_old;/* Old reserved for snapshot */
	__le32	s_snapshot_id_old;	/* Old active snapshot ID */
	__le32	s_snapshot_inum_old;	/* Old active snapshot inode */
#else
	__le32	s_reserved[112];        /* Padding to the end of the bloc */
#endif
};

#define EXT4_S_ERR_LEN (EXT4_S_ERR_END - EXT4_S_ERR_START)

#ifdef __KERNEL__

/*
 * run-time mount flags
 */
#define EXT4_MF_MNTDIR_SAMPLED	0x0001
#define EXT4_MF_FS_ABORTED	0x0002	/* Fatal error detected */

/*
 * fourth extended-fs super-block data in memory
 */
struct ext4_sb_info {
	unsigned long s_desc_size;	/* Size of a group descriptor in bytes */
	unsigned long s_inodes_per_block;/* Number of inodes per block */
	unsigned long s_blocks_per_group;/* Number of blocks in a group */
	unsigned long s_inodes_per_group;/* Number of inodes in a group */
	unsigned long s_itb_per_group;	/* Number of inode table blocks per group */
	unsigned long s_gdb_count;	/* Number of group descriptor blocks */
	unsigned long s_desc_per_block;	/* Number of group descriptors per block */
	ext4_group_t s_groups_count;	/* Number of groups in the fs */
	ext4_group_t s_blockfile_groups;/* Groups acceptable for non-extent files */
	unsigned long s_overhead_last;  /* Last calculated overhead */
	unsigned long s_blocks_last;    /* Last seen block count */
	loff_t s_bitmap_maxbytes;	/* max bytes for bitmap files */
	struct buffer_head * s_sbh;	/* Buffer containing the super block */
	struct ext4_super_block *s_es;	/* Pointer to the super block in the buffer */
	struct buffer_head **s_group_desc;
	unsigned int s_mount_opt;
	unsigned int s_mount_opt2;
	unsigned int s_mount_flags;
	ext4_fsblk_t s_sb_block;
	uid_t s_resuid;
	gid_t s_resgid;
	unsigned short s_mount_state;
	unsigned short s_pad;
	int s_addr_per_block_bits;
	int s_desc_per_block_bits;
	int s_inode_size;
	int s_first_ino;
	unsigned int s_inode_readahead_blks;
	unsigned int s_inode_goal;
	spinlock_t s_next_gen_lock;
	u32 s_next_generation;
	u32 s_hash_seed[4];
	int s_def_hash_version;
	int s_hash_unsigned;	/* 3 if hash should be signed, 0 if not */
	struct percpu_counter s_freeblocks_counter;
	struct percpu_counter s_freeinodes_counter;
	struct percpu_counter s_dirs_counter;
	struct percpu_counter s_dirtyblocks_counter;
	struct blockgroup_lock *s_blockgroup_lock;
	struct proc_dir_entry *s_proc;
	struct kobject s_kobj;
	struct completion s_kobj_unregister;

	/* Journaling */
	struct journal_s *s_journal;
	struct list_head s_orphan;
	struct mutex s_orphan_lock;
	struct mutex s_resize_lock;
	unsigned long s_commit_interval;
	u32 s_max_batch_time;
	u32 s_min_batch_time;
	struct block_device *journal_bdev;
#ifdef CONFIG_EXT4_FS_SNAPSHOT_FILE
	struct mutex s_snapshot_mutex;		/* protects 2 fields below: */
	struct inode *s_active_snapshot;	/* [ s_snapshot_mutex ] */
#ifdef CONFIG_EXT4_FS_SNAPSHOT_LIST
	struct list_head s_snapshot_list;	/* [ s_snapshot_mutex ] */
#endif
#endif
#ifdef CONFIG_JBD2_DEBUG
	struct timer_list turn_ro_timer;	/* For turning read-only (crash simulation) */
	wait_queue_head_t ro_wait_queue;	/* For people waiting for the fs to go read-only */
#endif
#ifdef CONFIG_QUOTA
	char *s_qf_names[MAXQUOTAS];		/* Names of quota files with journalled quota */
	int s_jquota_fmt;			/* Format of quota to use */
#endif
	unsigned int s_want_extra_isize; /* New inodes should reserve # bytes */
	struct rb_root system_blks;

#ifdef EXTENTS_STATS
	/* ext4 extents stats */
	unsigned long s_ext_min;
	unsigned long s_ext_max;
	unsigned long s_depth_max;
	spinlock_t s_ext_stats_lock;
	unsigned long s_ext_blocks;
	unsigned long s_ext_extents;
#endif

	/* for buddy allocator */
	struct ext4_group_info ***s_group_info;
	struct inode *s_buddy_cache;
	spinlock_t s_md_lock;
	unsigned short *s_mb_offsets;
	unsigned int *s_mb_maxs;

	/* tunables */
	unsigned long s_stripe;
	unsigned int s_mb_stream_request;
	unsigned int s_mb_max_to_scan;
	unsigned int s_mb_min_to_scan;
	unsigned int s_mb_stats;
	unsigned int s_mb_order2_reqs;
	unsigned int s_mb_group_prealloc;
	unsigned int s_max_writeback_mb_bump;
	/* where last allocation was done - for stream allocation */
	unsigned long s_mb_last_group;
	unsigned long s_mb_last_start;

	/* stats for buddy allocator */
	atomic_t s_bal_reqs;	/* number of reqs with len > 1 */
	atomic_t s_bal_success;	/* we found long enough chunks */
	atomic_t s_bal_allocated;	/* in blocks */
	atomic_t s_bal_ex_scanned;	/* total extents scanned */
	atomic_t s_bal_goals;	/* goal hits */
	atomic_t s_bal_breaks;	/* too long searches */
	atomic_t s_bal_2orders;	/* 2^order hits */
	spinlock_t s_bal_lock;
	unsigned long s_mb_buddies_generated;
	unsigned long long s_mb_generation_time;
	atomic_t s_mb_lost_chunks;
	atomic_t s_mb_preallocated;
	atomic_t s_mb_discarded;
	atomic_t s_lock_busy;

	/* locality groups */
	struct ext4_locality_group __percpu *s_locality_groups;

	/* for write statistics */
	unsigned long s_sectors_written_start;
	u64 s_kbytes_written;

	unsigned int s_log_groups_per_flex;
	struct flex_groups *s_flex_groups;

	/* workqueue for dio unwritten */
	struct workqueue_struct *dio_unwritten_wq;

	/* timer for periodic error stats printing */
	struct timer_list s_err_report;

	/* Lazy inode table initialization info */
	struct ext4_li_request *s_li_request;
	/* Wait multiplier for lazy initialization thread */
	unsigned int s_li_wait_mult;
};

static inline struct ext4_sb_info *EXT4_SB(struct super_block *sb)
{
	return sb->s_fs_info;
}
static inline struct ext4_inode_info *EXT4_I(struct inode *inode)
{
	return container_of(inode, struct ext4_inode_info, vfs_inode);
}

static inline struct timespec ext4_current_time(struct inode *inode)
{
	return (inode->i_sb->s_time_gran < NSEC_PER_SEC) ?
		current_fs_time(inode->i_sb) : CURRENT_TIME_SEC;
}

static inline int ext4_valid_inum(struct super_block *sb, unsigned long ino)
{
	return ino == EXT4_ROOT_INO ||
		ino == EXT4_JOURNAL_INO ||
		ino == EXT4_RESIZE_INO ||
#ifdef CONFIG_EXT4_FS_SNAPSHOT_EXCLUDE_INODE
		ino == EXT4_EXCLUDE_INO ||
#endif
		(ino >= EXT4_FIRST_INO(sb) &&
		 ino <= le32_to_cpu(EXT4_SB(sb)->s_es->s_inodes_count));
}

/*
 * Inode dynamic state flags
 */
enum {
	EXT4_STATE_JDATA,		/* journaled data exists */
	EXT4_STATE_NEW,			/* inode is newly created */
	EXT4_STATE_XATTR,		/* has in-inode xattrs */
	EXT4_STATE_NO_EXPAND,		/* No space for expansion */
	EXT4_STATE_DA_ALLOC_CLOSE,	/* Alloc DA blks on close */
	EXT4_STATE_EXT_MIGRATE,		/* Inode is migrating */
	EXT4_STATE_DIO_UNWRITTEN,	/* need convert on dio done*/
	EXT4_STATE_NEWENTRY,		/* File just added to dir */
<<<<<<< HEAD
#ifdef CONFIG_EXT4_FS_SNAPSHOT_FILE
#define EXT4_SNAPSTATE_FIRST		EXT4_SNAPSTATE_LIST
	EXT4_SNAPSTATE_LIST,		/* snapshot is on list (S) */
	EXT4_SNAPSTATE_ENABLED,		/* snapshot is enabled (n) */
	EXT4_SNAPSTATE_ACTIVE,		/* snapshot is active  (a) */
	EXT4_SNAPSTATE_INUSE,		/* snapshot is in-use  (p) */
	EXT4_SNAPSTATE_DELETED,		/* snapshot is deleted (s) */
	EXT4_SNAPSTATE_SHRUNK,		/* snapshot was shrunk (h) */
	EXT4_SNAPSTATE_OPEN,		/* snapshot is mounted (o) */
	EXT4_SNAPSTATE_TAGGED,		/* snapshot is tagged  (t) */
#define EXT4_SNAPSTATE_LAST		EXT4_SNAPSTATE_TAGGED
#endif
};

#ifdef CONFIG_EXT4_FS_SNAPSHOT_FILE
/* macros to convert inode state flags to/from GETSNAPFLAGS ioctl */
#define EXT4_SNAPSTATE_SHIFT		EXT4_SNAPSTATE_FIRST
#define EXT4_SNAPFLAGS_MASK		\
	((1UL << (EXT4_SNAPSTATE_LAST - EXT4_SNAPSTATE_FIRST)) - 1)
#define EXT4_SNAPSTATE_MASK		\
	(EXT4_SNAPFLAGS_MASK << EXT4_SNAPSTATE_SHIFT)
#define EXT4_SNAPSTATE(flags)		\
	(((flags) & EXT4_SNAPFLAGS_MASK) << EXT4_SNAPSTATE_SHIFT)
#define EXT4_SNAPFLAGS(state)		\
	(((state) & EXT4_SNAPSTATE_MASK) >> EXT4_SNAPSTATE_SHIFT)

#endif
#define EXT4_INODE_BIT_FNS(name, field)					\
=======
	EXT4_STATE_DELALLOC_RESERVED,	/* blks already reserved for delalloc */
};

#define EXT4_INODE_BIT_FNS(name, field, offset)				\
>>>>>>> 521cb40b
static inline int ext4_test_inode_##name(struct inode *inode, int bit)	\
{									\
	return test_bit(bit + (offset), &EXT4_I(inode)->i_##field);	\
}									\
static inline void ext4_set_inode_##name(struct inode *inode, int bit)	\
{									\
	set_bit(bit + (offset), &EXT4_I(inode)->i_##field);		\
}									\
static inline void ext4_clear_inode_##name(struct inode *inode, int bit) \
{									\
	clear_bit(bit + (offset), &EXT4_I(inode)->i_##field);		\
}

EXT4_INODE_BIT_FNS(flag, flags, 0)
#if (BITS_PER_LONG < 64)
EXT4_INODE_BIT_FNS(state, state_flags, 0)

static inline void ext4_clear_state_flags(struct ext4_inode_info *ei)
{
	(ei)->i_state_flags = 0;
}
#else
EXT4_INODE_BIT_FNS(state, flags, 32)

static inline void ext4_clear_state_flags(struct ext4_inode_info *ei)
{
	/* We depend on the fact that callers will set i_flags */
}
#endif
#else
/* Assume that user mode programs are passing in an ext4fs superblock, not
 * a kernel struct super_block.  This will allow us to call the feature-test
 * macros from user land. */
#define EXT4_SB(sb)	(sb)
#endif

#define NEXT_ORPHAN(inode) EXT4_I(inode)->i_dtime
#ifdef CONFIG_EXT4_FS_SNAPSHOT_FILE
#define NEXT_SNAPSHOT(inode) (EXT4_I(inode)->i_next_snapshot_ino)
#endif

/*
 * Codes for operating systems
 */
#define EXT4_OS_LINUX		0
#define EXT4_OS_HURD		1
#define EXT4_OS_MASIX		2
#define EXT4_OS_FREEBSD		3
#define EXT4_OS_LITES		4

/*
 * Revision levels
 */
#define EXT4_GOOD_OLD_REV	0	/* The good old (original) format */
#define EXT4_DYNAMIC_REV	1	/* V2 format w/ dynamic inode sizes */

#define EXT4_CURRENT_REV	EXT4_GOOD_OLD_REV
#define EXT4_MAX_SUPP_REV	EXT4_DYNAMIC_REV

#define EXT4_GOOD_OLD_INODE_SIZE 128

/*
 * Feature set definitions
 */

#define EXT4_HAS_COMPAT_FEATURE(sb,mask)			\
	((EXT4_SB(sb)->s_es->s_feature_compat & cpu_to_le32(mask)) != 0)
#define EXT4_HAS_RO_COMPAT_FEATURE(sb,mask)			\
	((EXT4_SB(sb)->s_es->s_feature_ro_compat & cpu_to_le32(mask)) != 0)
#define EXT4_HAS_INCOMPAT_FEATURE(sb,mask)			\
	((EXT4_SB(sb)->s_es->s_feature_incompat & cpu_to_le32(mask)) != 0)
#define EXT4_SET_COMPAT_FEATURE(sb,mask)			\
	EXT4_SB(sb)->s_es->s_feature_compat |= cpu_to_le32(mask)
#define EXT4_SET_RO_COMPAT_FEATURE(sb,mask)			\
	EXT4_SB(sb)->s_es->s_feature_ro_compat |= cpu_to_le32(mask)
#define EXT4_SET_INCOMPAT_FEATURE(sb,mask)			\
	EXT4_SB(sb)->s_es->s_feature_incompat |= cpu_to_le32(mask)
#define EXT4_CLEAR_COMPAT_FEATURE(sb,mask)			\
	EXT4_SB(sb)->s_es->s_feature_compat &= ~cpu_to_le32(mask)
#define EXT4_CLEAR_RO_COMPAT_FEATURE(sb,mask)			\
	EXT4_SB(sb)->s_es->s_feature_ro_compat &= ~cpu_to_le32(mask)
#define EXT4_CLEAR_INCOMPAT_FEATURE(sb,mask)			\
	EXT4_SB(sb)->s_es->s_feature_incompat &= ~cpu_to_le32(mask)

#define EXT4_FEATURE_COMPAT_DIR_PREALLOC	0x0001
#define EXT4_FEATURE_COMPAT_IMAGIC_INODES	0x0002
#define EXT4_FEATURE_COMPAT_HAS_JOURNAL		0x0004
#define EXT4_FEATURE_COMPAT_EXT_ATTR		0x0008
#define EXT4_FEATURE_COMPAT_RESIZE_INODE	0x0010
#define EXT4_FEATURE_COMPAT_DIR_INDEX		0x0020
#ifdef CONFIG_EXT4_FS_SNAPSHOT_FILE
#define EXT4_FEATURE_COMPAT_EXCLUDE_INODE	0x0080 /* Has exclude inode */
#endif
#ifdef CONFIG_EXT4_FS_SNAPSHOT_FILE_OLD
#define EXT4_FEATURE_COMPAT_BIG_JOURNAL_OLD	0x1000 /* Old big journal */
#define EXT4_FEATURE_COMPAT_EXCLUDE_INODE_OLD	0x2000 /* Old exclude inode */
#endif

#define EXT4_FEATURE_RO_COMPAT_SPARSE_SUPER	0x0001
#define EXT4_FEATURE_RO_COMPAT_LARGE_FILE	0x0002
#define EXT4_FEATURE_RO_COMPAT_BTREE_DIR	0x0004
#ifdef CONFIG_EXT4_FS_SNAPSHOT
#define EXT4_FEATURE_RO_COMPAT_HAS_SNAPSHOT  0x0080 /* Ext4 has snapshots */
#endif
#define EXT4_FEATURE_RO_COMPAT_HUGE_FILE        0x0008
#define EXT4_FEATURE_RO_COMPAT_GDT_CSUM		0x0010
#define EXT4_FEATURE_RO_COMPAT_DIR_NLINK	0x0020
#define EXT4_FEATURE_RO_COMPAT_EXTRA_ISIZE	0x0040
#ifdef CONFIG_EXT4_FS_SNAPSHOT_FILE_OLD
#define EXT4_FEATURE_RO_COMPAT_HAS_SNAPSHOT_OLD 0x1000 /* Old has snapshots */
#define EXT4_FEATURE_RO_COMPAT_IS_SNAPSHOT_OLD	0x2000 /* Old is snapshot */
#define EXT4_FEATURE_RO_COMPAT_FIX_SNAPSHOT_OLD 0x4000 /* Old fix snapshot */
#define EXT4_FEATURE_RO_COMPAT_FIX_EXCLUDE_OLD	0x8000 /* Old fix exclude */
#endif

#define EXT4_FEATURE_INCOMPAT_COMPRESSION	0x0001
#define EXT4_FEATURE_INCOMPAT_FILETYPE		0x0002
#define EXT4_FEATURE_INCOMPAT_RECOVER		0x0004 /* Needs recovery */
#define EXT4_FEATURE_INCOMPAT_JOURNAL_DEV	0x0008 /* Journal device */
#define EXT4_FEATURE_INCOMPAT_META_BG		0x0010
#define EXT4_FEATURE_INCOMPAT_EXTENTS		0x0040 /* extents support */
#define EXT4_FEATURE_INCOMPAT_64BIT		0x0080
#define EXT4_FEATURE_INCOMPAT_MMP               0x0100
#define EXT4_FEATURE_INCOMPAT_FLEX_BG		0x0200
#define EXT4_FEATURE_INCOMPAT_EA_INODE		0x0400 /* EA in inode */
#define EXT4_FEATURE_INCOMPAT_DIRDATA		0x1000 /* data in dirent */

#define EXT4_FEATURE_COMPAT_SUPP	EXT2_FEATURE_COMPAT_EXT_ATTR
#define EXT4_FEATURE_INCOMPAT_SUPP	(EXT4_FEATURE_INCOMPAT_FILETYPE| \
					 EXT4_FEATURE_INCOMPAT_RECOVER| \
					 EXT4_FEATURE_INCOMPAT_META_BG| \
					 EXT4_FEATURE_INCOMPAT_EXTENTS| \
					 EXT4_FEATURE_INCOMPAT_64BIT| \
					 EXT4_FEATURE_INCOMPAT_FLEX_BG)
#ifdef CONFIG_EXT4_FS_SNAPSHOT_FILE
#ifdef CONFIG_EXT4_FS_SNAPSHOT_FILE_OLD
#define EXT4_FEATURE_RO_COMPAT_SUPP	(EXT4_FEATURE_RO_COMPAT_SPARSE_SUPER| \
					 EXT4_FEATURE_RO_COMPAT_LARGE_FILE| \
					 EXT4_FEATURE_RO_COMPAT_HAS_SNAPSHOT| \
					 EXT4_FEATURE_RO_COMPAT_HAS_SNAPSHOT_OLD| \
					 EXT4_FEATURE_RO_COMPAT_IS_SNAPSHOT_OLD| \
					 EXT4_FEATURE_RO_COMPAT_FIX_SNAPSHOT_OLD| \
					 EXT4_FEATURE_RO_COMPAT_FIX_EXCLUDE_OLD| \
					 EXT4_FEATURE_RO_COMPAT_GDT_CSUM| \
					 EXT4_FEATURE_RO_COMPAT_DIR_NLINK | \
					 EXT4_FEATURE_RO_COMPAT_EXTRA_ISIZE | \
					 EXT4_FEATURE_RO_COMPAT_BTREE_DIR |\
					 EXT4_FEATURE_RO_COMPAT_HUGE_FILE)
#else
#define EXT4_FEATURE_RO_COMPAT_SUPP	(EXT4_FEATURE_RO_COMPAT_SPARSE_SUPER| \
					 EXT4_FEATURE_RO_COMPAT_LARGE_FILE| \
					 EXT4_FEATURE_RO_COMPAT_HAS_SNAPSHOT| \
					 EXT4_FEATURE_RO_COMPAT_BTREE_DIR)
#endif
#else
#define EXT4_FEATURE_RO_COMPAT_SUPP	(EXT4_FEATURE_RO_COMPAT_SPARSE_SUPER| \
					 EXT4_FEATURE_RO_COMPAT_LARGE_FILE| \
					 EXT4_FEATURE_RO_COMPAT_BTREE_DIR)
#endif
/*
 * Default values for user and/or group using reserved blocks
 */
#define	EXT4_DEF_RESUID		0
#define	EXT4_DEF_RESGID		0

#define EXT4_DEF_INODE_READAHEAD_BLKS	32

/*
 * Default mount options
 */
#define EXT4_DEFM_DEBUG		0x0001
#define EXT4_DEFM_BSDGROUPS	0x0002
#define EXT4_DEFM_XATTR_USER	0x0004
#define EXT4_DEFM_ACL		0x0008
#define EXT4_DEFM_UID16		0x0010
#define EXT4_DEFM_JMODE		0x0060
#define EXT4_DEFM_JMODE_DATA	0x0020
#define EXT4_DEFM_JMODE_ORDERED	0x0040
#define EXT4_DEFM_JMODE_WBACK	0x0060
#define EXT4_DEFM_NOBARRIER	0x0100
#define EXT4_DEFM_BLOCK_VALIDITY 0x0200
#define EXT4_DEFM_DISCARD	0x0400
#define EXT4_DEFM_NODELALLOC	0x0800

/*
 * Default journal batch times
 */
#define EXT4_DEF_MIN_BATCH_TIME	0
#define EXT4_DEF_MAX_BATCH_TIME	15000 /* 15ms */

/*
 * Minimum number of groups in a flexgroup before we separate out
 * directories into the first block group of a flexgroup
 */
#define EXT4_FLEX_SIZE_DIR_ALLOC_SCHEME	4

/*
 * Structure of a directory entry
 */
#define EXT4_NAME_LEN 255

struct ext4_dir_entry {
	__le32	inode;			/* Inode number */
	__le16	rec_len;		/* Directory entry length */
	__le16	name_len;		/* Name length */
	char	name[EXT4_NAME_LEN];	/* File name */
};

/*
 * The new version of the directory entry.  Since EXT4 structures are
 * stored in intel byte order, and the name_len field could never be
 * bigger than 255 chars, it's safe to reclaim the extra byte for the
 * file_type field.
 */
struct ext4_dir_entry_2 {
	__le32	inode;			/* Inode number */
	__le16	rec_len;		/* Directory entry length */
	__u8	name_len;		/* Name length */
	__u8	file_type;
	char	name[EXT4_NAME_LEN];	/* File name */
};

/*
 * Ext4 directory file types.  Only the low 3 bits are used.  The
 * other bits are reserved for now.
 */
#define EXT4_FT_UNKNOWN		0
#define EXT4_FT_REG_FILE	1
#define EXT4_FT_DIR		2
#define EXT4_FT_CHRDEV		3
#define EXT4_FT_BLKDEV		4
#define EXT4_FT_FIFO		5
#define EXT4_FT_SOCK		6
#define EXT4_FT_SYMLINK		7

#define EXT4_FT_MAX		8

/*
 * EXT4_DIR_PAD defines the directory entries boundaries
 *
 * NOTE: It must be a multiple of 4
 */
#define EXT4_DIR_PAD			4
#define EXT4_DIR_ROUND			(EXT4_DIR_PAD - 1)
#define EXT4_DIR_REC_LEN(name_len)	(((name_len) + 8 + EXT4_DIR_ROUND) & \
					 ~EXT4_DIR_ROUND)
#define EXT4_MAX_REC_LEN		((1<<16)-1)

/*
 * If we ever get support for fs block sizes > page_size, we'll need
 * to remove the #if statements in the next two functions...
 */
static inline unsigned int
ext4_rec_len_from_disk(__le16 dlen, unsigned blocksize)
{
	unsigned len = le16_to_cpu(dlen);

#if (PAGE_CACHE_SIZE >= 65536)
	if (len == EXT4_MAX_REC_LEN || len == 0)
		return blocksize;
	return (len & 65532) | ((len & 3) << 16);
#else
	return len;
#endif
}

static inline __le16 ext4_rec_len_to_disk(unsigned len, unsigned blocksize)
{
	if ((len > blocksize) || (blocksize > (1 << 18)) || (len & 3))
		BUG();
#if (PAGE_CACHE_SIZE >= 65536)
	if (len < 65536)
		return cpu_to_le16(len);
	if (len == blocksize) {
		if (blocksize == 65536)
			return cpu_to_le16(EXT4_MAX_REC_LEN);
		else
			return cpu_to_le16(0);
	}
	return cpu_to_le16((len & 65532) | ((len >> 16) & 3));
#else
	return cpu_to_le16(len);
#endif
}

/*
 * Hash Tree Directory indexing
 * (c) Daniel Phillips, 2001
 */

#define is_dx(dir) (EXT4_HAS_COMPAT_FEATURE(dir->i_sb, \
				      EXT4_FEATURE_COMPAT_DIR_INDEX) && \
		    ext4_test_inode_flag((dir), EXT4_INODE_INDEX))
#define EXT4_DIR_LINK_MAX(dir) (!is_dx(dir) && (dir)->i_nlink >= EXT4_LINK_MAX)
#define EXT4_DIR_LINK_EMPTY(dir) ((dir)->i_nlink == 2 || (dir)->i_nlink == 1)

/* Legal values for the dx_root hash_version field: */

#define DX_HASH_LEGACY		0
#define DX_HASH_HALF_MD4	1
#define DX_HASH_TEA		2
#define DX_HASH_LEGACY_UNSIGNED	3
#define DX_HASH_HALF_MD4_UNSIGNED	4
#define DX_HASH_TEA_UNSIGNED		5

#ifdef __KERNEL__

/* hash info structure used by the directory hash */
struct dx_hash_info
{
	u32		hash;
	u32		minor_hash;
	int		hash_version;
	u32		*seed;
};

#define EXT4_HTREE_EOF	0x7fffffff

/*
 * Control parameters used by ext4_htree_next_block
 */
#define HASH_NB_ALWAYS		1


/*
 * Describe an inode's exact location on disk and in memory
 */
struct ext4_iloc
{
	struct buffer_head *bh;
	unsigned long offset;
	ext4_group_t block_group;
};

static inline struct ext4_inode *ext4_raw_inode(struct ext4_iloc *iloc)
{
	return (struct ext4_inode *) (iloc->bh->b_data + iloc->offset);
}

/*
 * This structure is stuffed into the struct file's private_data field
 * for directories.  It is where we put information so that we can do
 * readdir operations in hash tree order.
 */
struct dir_private_info {
	struct rb_root	root;
	struct rb_node	*curr_node;
	struct fname	*extra_fname;
	loff_t		last_pos;
	__u32		curr_hash;
	__u32		curr_minor_hash;
	__u32		next_hash;
};

/* calculate the first block number of the group */
static inline ext4_fsblk_t
ext4_group_first_block_no(struct super_block *sb, ext4_group_t group_no)
{
	return group_no * (ext4_fsblk_t)EXT4_BLOCKS_PER_GROUP(sb) +
		le32_to_cpu(EXT4_SB(sb)->s_es->s_first_data_block);
}

/*
 * Special error return code only used by dx_probe() and its callers.
 */
#define ERR_BAD_DX_DIR	-75000

void ext4_get_group_no_and_offset(struct super_block *sb, ext4_fsblk_t blocknr,
			ext4_group_t *blockgrpp, ext4_grpblk_t *offsetp);

/*
 * Timeout and state flag for lazy initialization inode thread.
 */
#define EXT4_DEF_LI_WAIT_MULT			10
#define EXT4_DEF_LI_MAX_START_DELAY		5
#define EXT4_LAZYINIT_QUIT			0x0001
#define EXT4_LAZYINIT_RUNNING			0x0002

/*
 * Lazy inode table initialization info
 */
struct ext4_lazy_init {
	unsigned long		li_state;

	wait_queue_head_t	li_wait_daemon;
	wait_queue_head_t	li_wait_task;
	struct timer_list	li_timer;
	struct task_struct	*li_task;

	struct list_head	li_request_list;
	struct mutex		li_list_mtx;
};

struct ext4_li_request {
	struct super_block	*lr_super;
	struct ext4_sb_info	*lr_sbi;
	ext4_group_t		lr_next_group;
	struct list_head	lr_request;
	unsigned long		lr_next_sched;
	unsigned long		lr_timeout;
};

struct ext4_features {
	struct kobject f_kobj;
	struct completion f_kobj_unregister;
};

#ifdef CONFIG_EXT4_FS_SNAPSHOT_CLEANUP
typedef struct {
	__le32	*p;
	__le32	key;
	struct buffer_head *bh;
} Indirect;
#endif

/*
 * Function prototypes
 */

/*
 * Ok, these declarations are also in <linux/kernel.h> but none of the
 * ext4 source programs needs to include it so they are duplicated here.
 */
# define NORET_TYPE	/**/
# define ATTRIB_NORET	__attribute__((noreturn))
# define NORET_AND	noreturn,

/* bitmap.c */
extern unsigned int ext4_count_free(struct buffer_head *, unsigned);

/* balloc.c */
extern unsigned int ext4_block_group(struct super_block *sb,
			ext4_fsblk_t blocknr);
extern ext4_grpblk_t ext4_block_group_offset(struct super_block *sb,
			ext4_fsblk_t blocknr);
extern int ext4_bg_has_super(struct super_block *sb, ext4_group_t group);
extern unsigned long ext4_bg_num_gdb(struct super_block *sb,
			ext4_group_t group);
extern ext4_fsblk_t ext4_new_meta_blocks(handle_t *handle, struct inode *inode,
			ext4_fsblk_t goal, unsigned long *count, int *errp);
extern int ext4_claim_free_blocks(struct ext4_sb_info *sbi, s64 nblocks);
extern void ext4_add_groupblocks(handle_t *handle, struct super_block *sb,
				ext4_fsblk_t block, unsigned long count);
extern ext4_fsblk_t ext4_count_free_blocks(struct super_block *);
extern void ext4_check_blocks_bitmap(struct super_block *);
extern struct ext4_group_desc * ext4_get_group_desc(struct super_block * sb,
						    ext4_group_t block_group,
						    struct buffer_head ** bh);
extern int ext4_should_retry_alloc(struct super_block *sb, int *retries);
struct buffer_head *ext4_read_block_bitmap(struct super_block *sb,
				      ext4_group_t block_group);
extern unsigned ext4_init_block_bitmap(struct super_block *sb,
				       struct buffer_head *bh,
				       ext4_group_t group,
				       struct ext4_group_desc *desc);
#define ext4_free_blocks_after_init(sb, group, desc)			\
		ext4_init_block_bitmap(sb, NULL, group, desc)
#ifdef CONFIG_EXT4_FS_SNAPSHOT_EXCLUDE_BITMAP
extern struct buffer_head *ext4_read_exclude_bitmap(struct super_block *sb,
					       unsigned int block_group);
#endif


/* dir.c */
extern int __ext4_check_dir_entry(const char *, unsigned int, struct inode *,
				  struct file *,
				  struct ext4_dir_entry_2 *,
				  struct buffer_head *, unsigned int);
#define ext4_check_dir_entry(dir, filp, de, bh, offset)			\
	unlikely(__ext4_check_dir_entry(__func__, __LINE__, (dir), (filp), \
					(de), (bh), (offset)))
extern int ext4_htree_store_dirent(struct file *dir_file, __u32 hash,
				    __u32 minor_hash,
				    struct ext4_dir_entry_2 *dirent);
extern void ext4_htree_free_dir_info(struct dir_private_info *p);

/* fsync.c */
extern int ext4_sync_file(struct file *, int);
extern int ext4_flush_completed_IO(struct inode *);

/* hash.c */
extern int ext4fs_dirhash(const char *name, int len, struct
			  dx_hash_info *hinfo);

/* ialloc.c */
extern struct inode *ext4_new_inode(handle_t *, struct inode *, int,
				    const struct qstr *qstr, __u32 goal);
extern void ext4_free_inode(handle_t *, struct inode *);
extern struct inode * ext4_orphan_get(struct super_block *, unsigned long);
extern unsigned long ext4_count_free_inodes(struct super_block *);
extern unsigned long ext4_count_dirs(struct super_block *);
extern void ext4_check_inodes_bitmap(struct super_block *);
extern void ext4_mark_bitmap_end(int start_bit, int end_bit, char *bitmap);
extern int ext4_init_inode_table(struct super_block *sb,
				 ext4_group_t group, int barrier);

/* mballoc.c */
extern long ext4_mb_stats;
extern long ext4_mb_max_to_scan;
extern int ext4_mb_init(struct super_block *, int);
extern int ext4_mb_release(struct super_block *);
extern ext4_fsblk_t ext4_mb_new_blocks(handle_t *,
				struct ext4_allocation_request *, int *);
extern int ext4_mb_reserve_blocks(struct super_block *, int);
extern void ext4_discard_preallocations(struct inode *);
extern int __init ext4_init_mballoc(void);
extern void ext4_exit_mballoc(void);
extern void __ext4_free_blocks(const char *where, unsigned int line,
			       handle_t *handle,  struct inode *inode,
			       struct buffer_head *bh, ext4_fsblk_t block,
			       unsigned long count, int flags);
#define ext4_free_blocks(handle, inode, bh, block, count, flags) \
	__ext4_free_blocks(__func__, __LINE__ , (handle), (inode), (bh), \
			   (block), (count), (flags))
extern int ext4_mb_add_groupinfo(struct super_block *sb,
		ext4_group_t i, struct ext4_group_desc *desc);
extern int ext4_trim_fs(struct super_block *, struct fstrim_range *);
#ifdef CONFIG_EXT4_FS_SNAPSHOT_BLOCK_COW 
extern int ext4_mb_test_bit_range(int bit, void *addr,int *pcount);
#endif

/* inode.c */
struct buffer_head *ext4_getblk(handle_t *, struct inode *,
						ext4_lblk_t, int, int *);
struct buffer_head *ext4_bread(handle_t *, struct inode *,
						ext4_lblk_t, int, int *);
int ext4_get_block(struct inode *inode, sector_t iblock,
				struct buffer_head *bh_result, int create);

extern blkcnt_t ext4_inode_blocks(struct ext4_inode *raw_inode,
		struct ext4_inode_info *ei);
extern struct inode *ext4_iget(struct super_block *, unsigned long);
extern int  ext4_write_inode(struct inode *, struct writeback_control *);
extern int  ext4_setattr(struct dentry *, struct iattr *);
extern int  ext4_getattr(struct vfsmount *mnt, struct dentry *dentry,
				struct kstat *stat);
extern void ext4_evict_inode(struct inode *);
extern void ext4_clear_inode(struct inode *);
extern int  ext4_sync_inode(handle_t *, struct inode *);
extern void ext4_dirty_inode(struct inode *);
extern int ext4_change_inode_journal_flag(struct inode *, int);
extern int ext4_get_inode_loc(struct inode *, struct ext4_iloc *);
extern int ext4_can_truncate(struct inode *inode);
extern void ext4_truncate(struct inode *);
extern int ext4_truncate_restart_trans(handle_t *, struct inode *, int nblocks);
extern void ext4_set_inode_flags(struct inode *);
extern void ext4_get_inode_flags(struct ext4_inode_info *);
extern int ext4_alloc_da_blocks(struct inode *inode);
extern void ext4_set_aops(struct inode *inode);
extern int ext4_writepage_trans_blocks(struct inode *);
extern int ext4_chunk_trans_blocks(struct inode *, int nrblocks);
extern int ext4_block_truncate_page(handle_t *handle,
		struct address_space *mapping, loff_t from);
extern int ext4_page_mkwrite(struct vm_area_struct *vma, struct vm_fault *vmf);
extern qsize_t *ext4_get_reserved_space(struct inode *inode);
extern void ext4_da_update_reserve_space(struct inode *inode,
					int used, int quota_claim);

#ifdef CONFIG_EXT4_FS_SNAPSHOT_FILE
/* snapshot_inode.c */
extern int ext4_snapshot_readpage(struct file *file, struct page *page);
#endif

#ifdef CONFIG_EXT4_FS_SNAPSHOT_CLEANUP
extern int ext4_block_to_path(struct inode *inode,
			      ext4_lblk_t i_block,
			      ext4_lblk_t offsets[4], int *boundary);
extern Indirect *ext4_get_branch(struct inode *inode, int depth,
				 ext4_lblk_t  *offsets,
				 Indirect chain[4], int *err);
extern void ext4_free_data_cow(handle_t *handle, struct inode *inode,
			   struct buffer_head *this_bh,
			   __le32 *first, __le32 *last,
			   const char *bitmap, int bit,
			   int *pfreed_blocks, int *pblocks);

#define ext4_free_data(handle, inode, bh, first, last)		\
	ext4_free_data_cow(handle, inode, bh, first, last,		\
			    NULL, 0, NULL, NULL)
#endif
#ifdef CONFIG_EXT4_FS_SNAPSHOT_CLEANUP
extern void ext4_free_branches_cow(handle_t *handle, struct inode *inode,
				    struct buffer_head *parent_bh,
				    __le32 *first, __le32 *last,
				    int depth, int *pblocks);

#define ext4_free_branches(handle, inode, bh, first, last, depth)	\
	ext4_free_branches_cow((handle), (inode), (bh),		\
				(first), (last), (depth), NULL)
#endif

/* ioctl.c */
extern long ext4_ioctl(struct file *, unsigned int, unsigned long);
extern long ext4_compat_ioctl(struct file *, unsigned int, unsigned long);

/* migrate.c */
extern int ext4_ext_migrate(struct inode *);

/* namei.c */
extern int ext4_orphan_add(handle_t *, struct inode *);
extern int ext4_orphan_del(handle_t *, struct inode *);
extern int ext4_htree_fill_tree(struct file *dir_file, __u32 start_hash,
				__u32 start_minor_hash, __u32 *next_hash);
#ifdef CONFIG_EXT4_FS_SNAPSHOT_LIST
extern int ext4_inode_list_add(handle_t *handle, struct inode *inode,
				__u32 *i_next, __le32 *s_last,
				struct list_head *s_list, const char *name);
extern int ext4_inode_list_del(handle_t *handle, struct inode *inode,
				__u32 *i_next, __le32 *s_last,
				struct list_head *s_list, const char *name);
#endif

/* resize.c */
extern int ext4_group_add(struct super_block *sb,
				struct ext4_new_group_data *input);
extern int ext4_group_extend(struct super_block *sb,
				struct ext4_super_block *es,
				ext4_fsblk_t n_blocks_count);

/* super.c */
extern void __ext4_error(struct super_block *, const char *, unsigned int,
			 const char *, ...)
	__attribute__ ((format (printf, 4, 5)));
#define ext4_error(sb, message...)	__ext4_error(sb, __func__,	\
						     __LINE__, ## message)
extern void ext4_error_inode(struct inode *, const char *, unsigned int,
			     ext4_fsblk_t, const char *, ...)
	__attribute__ ((format (printf, 5, 6)));
extern void ext4_error_file(struct file *, const char *, unsigned int,
			    ext4_fsblk_t, const char *, ...)
	__attribute__ ((format (printf, 5, 6)));
extern void __ext4_std_error(struct super_block *, const char *,
			     unsigned int, int);
extern void __ext4_abort(struct super_block *, const char *, unsigned int,
		       const char *, ...)
	__attribute__ ((format (printf, 4, 5)));
#define ext4_abort(sb, message...)	__ext4_abort(sb, __func__, \
						       __LINE__, ## message)
extern void __ext4_warning(struct super_block *, const char *, unsigned int,
			  const char *, ...)
	__attribute__ ((format (printf, 4, 5)));
#define ext4_warning(sb, message...)	__ext4_warning(sb, __func__, \
						       __LINE__, ## message)
extern void ext4_msg(struct super_block *, const char *, const char *, ...)
	__attribute__ ((format (printf, 3, 4)));
extern void __ext4_grp_locked_error(const char *, unsigned int, \
				    struct super_block *, ext4_group_t, \
				    unsigned long, ext4_fsblk_t, \
				    const char *, ...)
	__attribute__ ((format (printf, 7, 8)));
#define ext4_grp_locked_error(sb, grp, message...) \
	__ext4_grp_locked_error(__func__, __LINE__, (sb), (grp), ## message)
extern void ext4_update_dynamic_rev(struct super_block *sb);
extern int ext4_update_compat_feature(handle_t *handle, struct super_block *sb,
					__u32 compat);
extern int ext4_update_rocompat_feature(handle_t *handle,
					struct super_block *sb,	__u32 rocompat);
extern int ext4_update_incompat_feature(handle_t *handle,
					struct super_block *sb,	__u32 incompat);
extern ext4_fsblk_t ext4_block_bitmap(struct super_block *sb,
				      struct ext4_group_desc *bg);
extern ext4_fsblk_t ext4_inode_bitmap(struct super_block *sb,
				      struct ext4_group_desc *bg);
extern ext4_fsblk_t ext4_inode_table(struct super_block *sb,
				     struct ext4_group_desc *bg);
extern __u32 ext4_free_blks_count(struct super_block *sb,
				struct ext4_group_desc *bg);
extern __u32 ext4_free_inodes_count(struct super_block *sb,
				 struct ext4_group_desc *bg);
extern __u32 ext4_used_dirs_count(struct super_block *sb,
				struct ext4_group_desc *bg);
extern __u32 ext4_itable_unused_count(struct super_block *sb,
				   struct ext4_group_desc *bg);
extern void ext4_block_bitmap_set(struct super_block *sb,
				  struct ext4_group_desc *bg, ext4_fsblk_t blk);
extern void ext4_inode_bitmap_set(struct super_block *sb,
				  struct ext4_group_desc *bg, ext4_fsblk_t blk);
extern void ext4_inode_table_set(struct super_block *sb,
				 struct ext4_group_desc *bg, ext4_fsblk_t blk);
extern void ext4_free_blks_set(struct super_block *sb,
			       struct ext4_group_desc *bg, __u32 count);
extern void ext4_free_inodes_set(struct super_block *sb,
				struct ext4_group_desc *bg, __u32 count);
extern void ext4_used_dirs_set(struct super_block *sb,
				struct ext4_group_desc *bg, __u32 count);
extern void ext4_itable_unused_set(struct super_block *sb,
				   struct ext4_group_desc *bg, __u32 count);
extern __le16 ext4_group_desc_csum(struct ext4_sb_info *sbi, __u32 group,
				   struct ext4_group_desc *gdp);
extern int ext4_group_desc_csum_verify(struct ext4_sb_info *sbi, __u32 group,
				       struct ext4_group_desc *gdp);
#ifdef CONFIG_EXT4_FS_SNAPSHOT_CTL_RESERVE
struct kstatfs;
extern int ext4_statfs_sb(struct super_block *sb, struct kstatfs *buf);
#endif

static inline ext4_fsblk_t ext4_blocks_count(struct ext4_super_block *es)
{
	return ((ext4_fsblk_t)le32_to_cpu(es->s_blocks_count_hi) << 32) |
		le32_to_cpu(es->s_blocks_count_lo);
}

static inline ext4_fsblk_t ext4_r_blocks_count(struct ext4_super_block *es)
{
	return ((ext4_fsblk_t)le32_to_cpu(es->s_r_blocks_count_hi) << 32) |
		le32_to_cpu(es->s_r_blocks_count_lo);
}

static inline ext4_fsblk_t ext4_free_blocks_count(struct ext4_super_block *es)
{
	return ((ext4_fsblk_t)le32_to_cpu(es->s_free_blocks_count_hi) << 32) |
		le32_to_cpu(es->s_free_blocks_count_lo);
}

static inline void ext4_blocks_count_set(struct ext4_super_block *es,
					 ext4_fsblk_t blk)
{
	es->s_blocks_count_lo = cpu_to_le32((u32)blk);
	es->s_blocks_count_hi = cpu_to_le32(blk >> 32);
}

static inline void ext4_free_blocks_count_set(struct ext4_super_block *es,
					      ext4_fsblk_t blk)
{
	es->s_free_blocks_count_lo = cpu_to_le32((u32)blk);
	es->s_free_blocks_count_hi = cpu_to_le32(blk >> 32);
}

static inline void ext4_r_blocks_count_set(struct ext4_super_block *es,
					   ext4_fsblk_t blk)
{
	es->s_r_blocks_count_lo = cpu_to_le32((u32)blk);
	es->s_r_blocks_count_hi = cpu_to_le32(blk >> 32);
}

static inline loff_t ext4_isize(struct ext4_inode *raw_inode)
{
	if (S_ISREG(le16_to_cpu(raw_inode->i_mode)))
		return ((loff_t)le32_to_cpu(raw_inode->i_size_high) << 32) |
			le32_to_cpu(raw_inode->i_size_lo);
	else
		return (loff_t) le32_to_cpu(raw_inode->i_size_lo);
}

static inline void ext4_isize_set(struct ext4_inode *raw_inode, loff_t i_size)
{
	raw_inode->i_size_lo = cpu_to_le32(i_size);
	raw_inode->i_size_high = cpu_to_le32(i_size >> 32);
}

static inline
struct ext4_group_info *ext4_get_group_info(struct super_block *sb,
					    ext4_group_t group)
{
	 struct ext4_group_info ***grp_info;
	 long indexv, indexh;
	 grp_info = EXT4_SB(sb)->s_group_info;
	 indexv = group >> (EXT4_DESC_PER_BLOCK_BITS(sb));
	 indexh = group & ((EXT4_DESC_PER_BLOCK(sb)) - 1);
	 return grp_info[indexv][indexh];
}

/*
 * Reading s_groups_count requires using smp_rmb() afterwards.  See
 * the locking protocol documented in the comments of ext4_group_add()
 * in resize.c
 */
static inline ext4_group_t ext4_get_groups_count(struct super_block *sb)
{
	ext4_group_t	ngroups = EXT4_SB(sb)->s_groups_count;

	smp_rmb();
	return ngroups;
}

static inline ext4_group_t ext4_flex_group(struct ext4_sb_info *sbi,
					     ext4_group_t block_group)
{
	return block_group >> sbi->s_log_groups_per_flex;
}

static inline unsigned int ext4_flex_bg_size(struct ext4_sb_info *sbi)
{
	return 1 << sbi->s_log_groups_per_flex;
}

#define ext4_std_error(sb, errno)				\
do {								\
	if ((errno))						\
		__ext4_std_error((sb), __func__, __LINE__, (errno));	\
} while (0)

#ifdef CONFIG_SMP
/* Each CPU can accumulate percpu_counter_batch blocks in their local
 * counters. So we need to make sure we have free blocks more
 * than percpu_counter_batch  * nr_cpu_ids. Also add a window of 4 times.
 */
#define EXT4_FREEBLOCKS_WATERMARK (4 * (percpu_counter_batch * nr_cpu_ids))
#else
#define EXT4_FREEBLOCKS_WATERMARK 0
#endif

static inline void ext4_update_i_disksize(struct inode *inode, loff_t newsize)
{
	/*
	 * XXX: replace with spinlock if seen contended -bzzz
	 */
	down_write(&EXT4_I(inode)->i_data_sem);
	if (newsize > EXT4_I(inode)->i_disksize)
		EXT4_I(inode)->i_disksize = newsize;
	up_write(&EXT4_I(inode)->i_data_sem);
	return ;
}

struct ext4_group_info {
	unsigned long   bb_state;
	struct rb_root  bb_free_root;
	ext4_grpblk_t	bb_first_free;	/* first free block */
	ext4_grpblk_t	bb_free;	/* total free blocks */
	ext4_grpblk_t	bb_fragments;	/* nr of freespace fragments */
	ext4_grpblk_t	bb_largest_free_order;/* order of largest frag in BG */
	struct          list_head bb_prealloc_list;
#ifdef DOUBLE_CHECK
	void            *bb_bitmap;
#endif
	struct rw_semaphore alloc_sem;
#ifdef CONFIG_EXT4_FS_SNAPSHOT_FILE
/*
	 * Fast cache for location of exclude/COW bitmap blocks.
	 * Exclude bitmap blocks are allocated offline by mke2fs/tune2fs.
	 * Location of exclude bitmap blocks is read from exclude inode to
	 * initialize bg_exclude_bitmap on mount time.
	 * bg_cow_bitmap is reset to zero on mount time and on every snapshot
	 * take and initialized lazily on first block group write access.
	 * bg_cow_bitmap is protected by sb_bgl_lock().
	 */
	unsigned long bg_exclude_bitmap;/* Exclude bitmap cache */
	unsigned long bg_cow_bitmap;	/* COW bitmap cache */
#endif
	ext4_grpblk_t	bb_counters[];	/* Nr of free power-of-two-block
					 * regions, index is order.
					 * bb_counters[3] = 5 means
					 * 5 free 8-block regions. */
};

#define EXT4_GROUP_INFO_NEED_INIT_BIT	0

#define EXT4_MB_GRP_NEED_INIT(grp)	\
	(test_bit(EXT4_GROUP_INFO_NEED_INIT_BIT, &((grp)->bb_state)))

#define EXT4_MAX_CONTENTION		8
#define EXT4_CONTENTION_THRESHOLD	2

static inline spinlock_t *ext4_group_lock_ptr(struct super_block *sb,
					      ext4_group_t group)
{
	return bgl_lock_ptr(EXT4_SB(sb)->s_blockgroup_lock, group);
}

/*
 * Returns true if the filesystem is busy enough that attempts to
 * access the block group locks has run into contention.
 */
static inline int ext4_fs_is_busy(struct ext4_sb_info *sbi)
{
	return (atomic_read(&sbi->s_lock_busy) > EXT4_CONTENTION_THRESHOLD);
}

static inline void ext4_lock_group(struct super_block *sb, ext4_group_t group)
{
	spinlock_t *lock = ext4_group_lock_ptr(sb, group);
	if (spin_trylock(lock))
		/*
		 * We're able to grab the lock right away, so drop the
		 * lock contention counter.
		 */
		atomic_add_unless(&EXT4_SB(sb)->s_lock_busy, -1, 0);
	else {
		/*
		 * The lock is busy, so bump the contention counter,
		 * and then wait on the spin lock.
		 */
		atomic_add_unless(&EXT4_SB(sb)->s_lock_busy, 1,
				  EXT4_MAX_CONTENTION);
		spin_lock(lock);
	}
}

static inline void ext4_unlock_group(struct super_block *sb,
					ext4_group_t group)
{
	spin_unlock(ext4_group_lock_ptr(sb, group));
}

static inline void ext4_mark_super_dirty(struct super_block *sb)
{
	if (EXT4_SB(sb)->s_journal == NULL)
		sb->s_dirt =1;
}

/*
 * Inodes and files operations
 */

/* dir.c */
extern const struct file_operations ext4_dir_operations;

/* file.c */
extern const struct inode_operations ext4_file_inode_operations;
extern const struct file_operations ext4_file_operations;
extern loff_t ext4_llseek(struct file *file, loff_t offset, int origin);

/* namei.c */
extern const struct inode_operations ext4_dir_inode_operations;
extern const struct inode_operations ext4_special_inode_operations;
extern struct dentry *ext4_get_parent(struct dentry *child);

/* symlink.c */
extern const struct inode_operations ext4_symlink_inode_operations;
extern const struct inode_operations ext4_fast_symlink_inode_operations;

/* block_validity */
extern void ext4_release_system_zone(struct super_block *sb);
extern int ext4_setup_system_zone(struct super_block *sb);
extern int __init ext4_init_system_zone(void);
extern void ext4_exit_system_zone(void);
extern int ext4_data_block_valid(struct ext4_sb_info *sbi,
				 ext4_fsblk_t start_blk,
				 unsigned int count);

/* extents.c */
extern int ext4_ext_tree_init(handle_t *handle, struct inode *);
extern int ext4_ext_writepage_trans_blocks(struct inode *, int);
extern int ext4_ext_index_trans_blocks(struct inode *inode, int nrblocks,
				       int chunk);
extern int ext4_ext_map_blocks(handle_t *handle, struct inode *inode,
			       struct ext4_map_blocks *map, int flags);
extern void ext4_ext_truncate(struct inode *);
extern void ext4_ext_init(struct super_block *);
extern void ext4_ext_release(struct super_block *);
extern long ext4_fallocate(struct file *file, int mode, loff_t offset,
			  loff_t len);
extern int ext4_convert_unwritten_extents(struct inode *inode, loff_t offset,
			  ssize_t len);
extern int ext4_map_blocks(handle_t *handle, struct inode *inode,
			   struct ext4_map_blocks *map, int flags);
extern int ext4_fiemap(struct inode *inode, struct fiemap_extent_info *fieinfo,
			__u64 start, __u64 len);
/* move_extent.c */
extern int ext4_move_extents(struct file *o_filp, struct file *d_filp,
			     __u64 start_orig, __u64 start_donor,
			     __u64 len, __u64 *moved_len);

/* page-io.c */
extern int __init ext4_init_pageio(void);
extern void ext4_exit_pageio(void);
extern void ext4_ioend_wait(struct inode *);
extern void ext4_free_io_end(ext4_io_end_t *io);
extern ext4_io_end_t *ext4_init_io_end(struct inode *inode, gfp_t flags);
extern int ext4_end_io_nolock(ext4_io_end_t *io);
extern void ext4_io_submit(struct ext4_io_submit *io);
extern int ext4_bio_write_page(struct ext4_io_submit *io,
			       struct page *page,
			       int len,
			       struct writeback_control *wbc);

/* BH_Uninit flag: blocks are allocated but uninitialized on disk */
enum ext4_state_bits {
	BH_Uninit	/* blocks are allocated but uninitialized on disk */
	  = BH_JBDPrivateStart,
#ifdef CONFIG_EXT4_FS_SNAPSHOT_HOOKS_DATA
	BH_Move_On_Write,	/* Data block may need to be moved-on-write */
	BH_Partial_Write,	/* Buffer should be uptodate before write */
#ifdef CONFIG_EXT4_FS_SNAPSHOT_RACE_READ
	BH_Tracked_Read,	/* Buffer read I/O is being tracked,
				 * to serialize write I/O to block device.
				 * that is, don't write over this block
				 * until I finished reading it.
				 */
#endif
#endif
};

BUFFER_FNS(Uninit, uninit)
TAS_BUFFER_FNS(Uninit, uninit)
#ifdef CONFIG_EXT4_FS_SNAPSHOT_HOOKS_DATA
BUFFER_FNS(Move_On_Write, move_on_write)
BUFFER_FNS(Partial_Write, partial_write)
#ifdef CONFIG_EXT4_FS_SNAPSHOT_RACE_READ
BUFFER_FNS(Tracked_Read, tracked_read)
#endif
#endif

/*
 * Add new method to test wether block and inode bitmaps are properly
 * initialized. With uninit_bg reading the block from disk is not enough
 * to mark the bitmap uptodate. We need to also zero-out the bitmap
 */
#define BH_BITMAP_UPTODATE BH_JBDPrivateStart

static inline int bitmap_uptodate(struct buffer_head *bh)
{
	return (buffer_uptodate(bh) &&
			test_bit(BH_BITMAP_UPTODATE, &(bh)->b_state));
}
static inline void set_bitmap_uptodate(struct buffer_head *bh)
{
	set_bit(BH_BITMAP_UPTODATE, &(bh)->b_state);
}

#define in_range(b, first, len)	((b) >= (first) && (b) <= (first) + (len) - 1)

<<<<<<< HEAD
/* Is ext4 configured for snapshots support? */
#ifdef CONFIG_EXT4_FS_SNAPSHOT
static inline int EXT4_SNAPSHOTS(struct super_block *sb)
{
	return EXT4_HAS_RO_COMPAT_FEATURE(sb,
			EXT4_FEATURE_RO_COMPAT_HAS_SNAPSHOT);
}
#else
#define EXT4_SNAPSHOTS(sb) (0)
#endif
=======
/* For ioend & aio unwritten conversion wait queues */
#define EXT4_WQ_HASH_SZ		37
#define ext4_ioend_wq(v)   (&ext4__ioend_wq[((unsigned long)(v)) %\
					    EXT4_WQ_HASH_SZ])
#define ext4_aio_mutex(v)  (&ext4__aio_mutex[((unsigned long)(v)) %\
					     EXT4_WQ_HASH_SZ])
extern wait_queue_head_t ext4__ioend_wq[EXT4_WQ_HASH_SZ];
extern struct mutex ext4__aio_mutex[EXT4_WQ_HASH_SZ];
>>>>>>> 521cb40b

#endif	/* __KERNEL__ */

#endif	/* _EXT4_H */<|MERGE_RESOLUTION|>--- conflicted
+++ resolved
@@ -1434,7 +1434,7 @@
 	EXT4_STATE_EXT_MIGRATE,		/* Inode is migrating */
 	EXT4_STATE_DIO_UNWRITTEN,	/* need convert on dio done*/
 	EXT4_STATE_NEWENTRY,		/* File just added to dir */
-<<<<<<< HEAD
+	EXT4_STATE_DELALLOC_RESERVED,	/* blks already reserved for delalloc */
 #ifdef CONFIG_EXT4_FS_SNAPSHOT_FILE
 #define EXT4_SNAPSTATE_FIRST		EXT4_SNAPSTATE_LIST
 	EXT4_SNAPSTATE_LIST,		/* snapshot is on list (S) */
@@ -1462,13 +1462,8 @@
 	(((state) & EXT4_SNAPSTATE_MASK) >> EXT4_SNAPSTATE_SHIFT)
 
 #endif
-#define EXT4_INODE_BIT_FNS(name, field)					\
-=======
-	EXT4_STATE_DELALLOC_RESERVED,	/* blks already reserved for delalloc */
-};
 
 #define EXT4_INODE_BIT_FNS(name, field, offset)				\
->>>>>>> 521cb40b
 static inline int ext4_test_inode_##name(struct inode *inode, int bit)	\
 {									\
 	return test_bit(bit + (offset), &EXT4_I(inode)->i_##field);	\
@@ -2481,18 +2476,6 @@
 
 #define in_range(b, first, len)	((b) >= (first) && (b) <= (first) + (len) - 1)
 
-<<<<<<< HEAD
-/* Is ext4 configured for snapshots support? */
-#ifdef CONFIG_EXT4_FS_SNAPSHOT
-static inline int EXT4_SNAPSHOTS(struct super_block *sb)
-{
-	return EXT4_HAS_RO_COMPAT_FEATURE(sb,
-			EXT4_FEATURE_RO_COMPAT_HAS_SNAPSHOT);
-}
-#else
-#define EXT4_SNAPSHOTS(sb) (0)
-#endif
-=======
 /* For ioend & aio unwritten conversion wait queues */
 #define EXT4_WQ_HASH_SZ		37
 #define ext4_ioend_wq(v)   (&ext4__ioend_wq[((unsigned long)(v)) %\
@@ -2501,7 +2484,17 @@
 					     EXT4_WQ_HASH_SZ])
 extern wait_queue_head_t ext4__ioend_wq[EXT4_WQ_HASH_SZ];
 extern struct mutex ext4__aio_mutex[EXT4_WQ_HASH_SZ];
->>>>>>> 521cb40b
+
+/* Is ext4 configured for snapshots support? */
+#ifdef CONFIG_EXT4_FS_SNAPSHOT
+static inline int EXT4_SNAPSHOTS(struct super_block *sb)
+{
+	return EXT4_HAS_RO_COMPAT_FEATURE(sb,
+			EXT4_FEATURE_RO_COMPAT_HAS_SNAPSHOT);
+}
+#else
+#define EXT4_SNAPSHOTS(sb) (0)
+#endif
 
 #endif	/* __KERNEL__ */
 
