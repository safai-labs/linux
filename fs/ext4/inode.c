--- conflicted
+++ resolved
@@ -4152,9 +4152,6 @@
 				 inode->i_sb->s_bdev, iov,
 				 offset, nr_segs,
 #ifdef CONFIG_EXT4_FS_SNAPSHOT_HOOKS_DIO
-<<<<<<< HEAD
-				 (rw == WRITE) ? ext4_get_block_dio_write :
-=======
 				 /*
 				  * snapshots code gets here for DIO write
 				  * to ind mapped files or outside i_size
@@ -4164,8 +4161,7 @@
 				  *      on DIO read to newly allocated ind map
 				  *      blocks or newly MOWed blocks?
 				  */
-				 (rw == WRITE) ? ext4_get_block_dio :
->>>>>>> d37d9422
+				 (rw == WRITE) ? ext4_get_block_dio_write :
 #endif
 				 ext4_get_block, NULL);
 
