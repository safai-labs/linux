--- conflicted
+++ resolved
@@ -441,11 +441,7 @@
 	unsigned long block_group = SNAPSHOT_BLOCK_GROUP(block);
 	ext4_grpblk_t bit = SNAPSHOT_BLOCK_GROUP_OFFSET(block);
 	ext4_fsblk_t snapshot_blocks = SNAPSHOT_BLOCKS(snapshot);
-<<<<<<< HEAD
-	int inuse, err = 0;
-=======
-	int inuse, ret;
->>>>>>> 4ab2bd1e
+	int ret;
 
 	if (block >= snapshot_blocks)
 		/*
@@ -463,23 +459,12 @@
 	 * then the block is in use by snapshot
 	 */
 
-	ret = mb_test_bit_range(bit, cow_bh->b_data, maxblocks);
-	inuse = *maxblocks;
+	ret = ext4_mb_test_bit_range(bit, cow_bh->b_data, maxblocks);
 
 #ifdef CONFIG_EXT4_FS_SNAPSHOT_EXCLUDE_BITMAP
-	if (inuse && excluded) {
-<<<<<<< HEAD
-		int i;
-
-=======
-		int i, err;
-		
-		/* don't COW excluded inode blocks */
-		if (!EXT4_HAS_COMPAT_FEATURE(excluded->i_sb,
-					     EXT4_FEATURE_COMPAT_EXCLUDE_INODE))
-			/* no exclude inode/bitmap */
-			return 0;
->>>>>>> 4ab2bd1e
+	if (ret && excluded) {
+		int i, inuse = *maxblocks;
+
 		/*
 		 * We should never get here because excluded file blocks should
 		 * be excluded from COW bitmap.  The blocks will not be COWed
@@ -495,18 +480,13 @@
 			excluded->i_ino, bit, bit+inuse-1, block_group);
 		for (i = 0; i < inuse; i++)
 			ext4_clear_bit(bit+i, cow_bh->b_data);
-		inuse = 0;
-		err = ext4_jbd2_file_inode(handle, snapshot);
+		ret = ext4_jbd2_file_inode(handle, snapshot);
 		mark_buffer_dirty(cow_bh);
 	}
 
 #endif
-<<<<<<< HEAD
 	brelse(cow_bh);
-	return err ? err : inuse;
-=======
 	return ret;
->>>>>>> 4ab2bd1e
 }
 #endif
 #ifdef CONFIG_EXT4_FS_SNAPSHOT_EXCLUDE_BITMAP
@@ -593,7 +573,8 @@
 static void
 __ext4_snapshot_trace_cow(const char *where, handle_t *handle,
 		struct super_block *sb, struct inode *inode,
-		struct buffer_head *bh, ext4_fsblk_t block, int cmd)
+		struct buffer_head *bh, ext4_fsblk_t block,
+		int count, int cmd)
 {
 	unsigned long inode_group = 0;
 	ext4_grpblk_t inode_offset = 0;
@@ -604,20 +585,20 @@
 		inode_offset = (inode->i_ino - 1) %
 			EXT4_INODES_PER_GROUP(sb);
 	}
-	snapshot_debug_hl(4, "%s(i:%d/%ld, b:%lld/%lld)"
-			" h_ref=%d, cmd=%d\n",
+	snapshot_debug_hl(4, "%s(i:%d/%ld, b:%lld/%lld) "
+			"count=%d, h_ref=%d, cmd=%d\n",
 			where, inode_offset, inode_group,
 			SNAPSHOT_BLOCK_GROUP_OFFSET(block),
 			SNAPSHOT_BLOCK_GROUP(block),
-			handle->h_ref, cmd);
-}
-
-#define ext4_snapshot_trace_cow(where, handle, sb, inode, bh, block, cmd) \
+			count, handle->h_ref, cmd);
+}
+
+#define ext4_snapshot_trace_cow(where, handle, sb, inode, bh, blk, cnt, cmd) \
 	if (snapshot_enable_debug >= 4)					\
 		__ext4_snapshot_trace_cow(where, handle, sb, inode,	\
-				bh, block, cmd)
+				bh, block, count, cmd)
 #else
-#define ext4_snapshot_trace_cow(where, handle, sb, inode, bh, block, cmd)
+#define ext4_snapshot_trace_cow(where, handle, sb, inode, bh, blk, cnt, cmd)
 #endif
 #ifdef CONFIG_EXT4_FS_SNAPSHOT_JOURNAL_CACHE
 /*
@@ -793,7 +774,7 @@
 		/* no active snapshot - no need to COW */
 		return 0;
 
-	ext4_snapshot_trace_cow(where, handle, sb, inode, bh, block, cow);
+	ext4_snapshot_trace_cow(where, handle, sb, inode, bh, block, 1, cow);
 
 #ifdef CONFIG_EXT4_FS_SNAPSHOT_EXCLUDE_INODE
 	if (inode && ext4_snapshot_exclude_inode(inode)) {
@@ -982,7 +963,8 @@
 		/* no active snapshot - no need to move */
 		return 0;
 
-	ext4_snapshot_trace_cow(where, handle, sb, inode, NULL, block, move);
+	ext4_snapshot_trace_cow(where, handle, sb, inode, NULL, block, count,
+				move);
 
 	BUG_ON(IS_COWING(handle) || inode == active_snapshot);
 
@@ -1010,7 +992,7 @@
 #endif
 	if (!err) {
 		/* block not in COW bitmap - no need to move */
-		trace_cow_inc(handle, ok_bitmap);
+		trace_cow_add(handle, ok_bitmap, count);
 		goto out;
 	}
 
@@ -1023,20 +1005,21 @@
 		 * moved to snapshot, unless the snapshot is marked with the
 		 * UNRM flag for large snapshot creation test.
 		 */
-		trace_cow_inc(handle, ok_bitmap);
+		trace_cow_add(handle, ok_bitmap, count);
 		err = 0;
 		goto out;
 	}
 #endif
 
 	/* count blocks are in use by snapshot - check if @block is mapped */
-	err = ext4_snapshot_map_blocks(handle, active_snapshot, block, 1, &blk,
-					SNAPMAP_READ);
+	err = ext4_snapshot_map_blocks(handle, active_snapshot, block, count,
+					&blk, SNAPMAP_READ);
 	if (err < 0)
 		goto out;
 	if (err > 0) {
-		/* block already mapped in snapshot - no need to move */
-		trace_cow_inc(handle, ok_mapped);
+		/* blocks already mapped in snapshot - no need to move */
+		count = err;
+		trace_cow_add(handle, ok_mapped, count);
 		err = 0;
 		goto out;
 	}
@@ -1053,7 +1036,6 @@
 	if (err <= 0)
 		goto out;
 	count = err;
-	*maxblocks = count;
 	/*
 	 * User should no longer be charged for these blocks.
 	 * Snapshot file owner was charged for these blocks
@@ -1071,6 +1053,7 @@
 out:
 	/* END moving */
 	ext4_snapshot_cow_end(where, handle, block, err);
+	*maxblocks = count;
 	return err;
 }
 
