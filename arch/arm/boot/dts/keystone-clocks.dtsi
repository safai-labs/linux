/*
 * Device Tree Source for Keystone 2 clock tree
 *
 * Copyright (C) 2013 Texas Instruments, Inc.
 *
 * This program is free software; you can redistribute it and/or modify
 * it under the terms of the GNU General Public License version 2 as
 * published by the Free Software Foundation.
 */

clocks {
	#address-cells = <1>;
	#size-cells = <1>;
	ranges;

	mainmuxclk: mainmuxclk@2310108 {
		#clock-cells = <0>;
		compatible = "ti,keystone,pll-mux-clock";
		clocks = <&mainpllclk>, <&refclksys>;
		reg = <0x02310108 4>;
		bit-shift = <23>;
		bit-mask = <1>;
		clock-output-names = "mainmuxclk";
	};

	chipclk1: chipclk1 {
		#clock-cells = <0>;
		compatible = "fixed-factor-clock";
		clocks = <&mainmuxclk>;
		clock-div = <1>;
		clock-mult = <1>;
		clock-output-names = "chipclk1";
	};

	chipclk1rstiso: chipclk1rstiso {
		#clock-cells = <0>;
		compatible = "fixed-factor-clock";
		clocks = <&mainmuxclk>;
		clock-div = <1>;
		clock-mult = <1>;
		clock-output-names = "chipclk1rstiso";
	};

	gemtraceclk: gemtraceclk@2310120 {
		#clock-cells = <0>;
		compatible = "ti,keystone,pll-divider-clock";
		clocks = <&mainmuxclk>;
		reg = <0x02310120 4>;
		bit-shift = <0>;
		bit-mask = <8>;
		clock-output-names = "gemtraceclk";
	};

	chipstmxptclk: chipstmxptclk {
		#clock-cells = <0>;
		compatible = "ti,keystone,pll-divider-clock";
		clocks = <&mainmuxclk>;
		reg = <0x02310164 4>;
		bit-shift = <0>;
		bit-mask = <8>;
		clock-output-names = "chipstmxptclk";
	};

	chipclk12: chipclk12 {
		#clock-cells = <0>;
		compatible = "fixed-factor-clock";
		clocks = <&chipclk1>;
		clock-div = <2>;
		clock-mult = <1>;
		clock-output-names = "chipclk12";
	};

	chipclk13: chipclk13 {
		#clock-cells = <0>;
		compatible = "fixed-factor-clock";
		clocks = <&chipclk1>;
		clock-div = <3>;
		clock-mult = <1>;
		clock-output-names = "chipclk13";
	};

	paclk13: paclk13 {
		#clock-cells = <0>;
		compatible = "fixed-factor-clock";
		clocks = <&papllclk>;
		clock-div = <3>;
		clock-mult = <1>;
		clock-output-names = "paclk13";
	};

	chipclk14: chipclk14 {
		#clock-cells = <0>;
		compatible = "fixed-factor-clock";
		clocks = <&chipclk1>;
		clock-div = <4>;
		clock-mult = <1>;
		clock-output-names = "chipclk14";
	};

	chipclk16: chipclk16 {
		#clock-cells = <0>;
		compatible = "fixed-factor-clock";
		clocks = <&chipclk1>;
		clock-div = <6>;
		clock-mult = <1>;
		clock-output-names = "chipclk16";
	};

	chipclk112: chipclk112 {
		#clock-cells = <0>;
		compatible = "fixed-factor-clock";
		clocks = <&chipclk1>;
		clock-div = <12>;
		clock-mult = <1>;
		clock-output-names = "chipclk112";
	};

	chipclk124: chipclk124 {
		#clock-cells = <0>;
		compatible = "fixed-factor-clock";
		clocks = <&chipclk1>;
		clock-div = <24>;
		clock-mult = <1>;
		clock-output-names = "chipclk114";
	};

	chipclk1rstiso13: chipclk1rstiso13 {
		#clock-cells = <0>;
		compatible = "fixed-factor-clock";
		clocks = <&chipclk1rstiso>;
		clock-div = <3>;
		clock-mult = <1>;
		clock-output-names = "chipclk1rstiso13";
	};

	chipclk1rstiso14: chipclk1rstiso14 {
		#clock-cells = <0>;
		compatible = "fixed-factor-clock";
		clocks = <&chipclk1rstiso>;
		clock-div = <4>;
		clock-mult = <1>;
		clock-output-names = "chipclk1rstiso14";
	};

	chipclk1rstiso16: chipclk1rstiso16 {
		#clock-cells = <0>;
		compatible = "fixed-factor-clock";
		clocks = <&chipclk1rstiso>;
		clock-div = <6>;
		clock-mult = <1>;
		clock-output-names = "chipclk1rstiso16";
	};

	chipclk1rstiso112: chipclk1rstiso112 {
		#clock-cells = <0>;
		compatible = "fixed-factor-clock";
		clocks = <&chipclk1rstiso>;
		clock-div = <12>;
		clock-mult = <1>;
		clock-output-names = "chipclk1rstiso112";
	};

	clkmodrst0: clkmodrst0 {
		#clock-cells = <0>;
		compatible = "ti,keystone,psc-clock";
		clocks = <&chipclk16>;
		clock-output-names = "modrst0";
		reg = <0x02350000 0xb00>, <0x02350000 0x400>;
		reg-names = "control", "domain";
		domain-id = <0>;
	};


	clkusb: clkusb {
		#clock-cells = <0>;
		compatible = "ti,keystone,psc-clock";
		clocks = <&chipclk16>;
		clock-output-names = "usb";
		reg = <0x02350008 0xb00>, <0x02350000 0x400>;
		reg-names = "control", "domain";
		domain-id = <0>;
	};

	clkaemifspi: clkaemifspi {
		#clock-cells = <0>;
		compatible = "ti,keystone,psc-clock";
		clocks = <&chipclk16>;
		clock-output-names = "aemif-spi";
		reg = <0x0235000c 0xb00>, <0x02350000 0x400>;
		reg-names = "control", "domain";
		domain-id = <0>;
	};


	clkdebugsstrc: clkdebugsstrc {
		#clock-cells = <0>;
		compatible = "ti,keystone,psc-clock";
		clocks = <&chipclk13>;
		clock-output-names = "debugss-trc";
		reg = <0x02350014 0xb00>, <0x02350000 0x400>;
		reg-names = "control", "domain";
		domain-id = <1>;
	};

	clktetbtrc: clktetbtrc {
		#clock-cells = <0>;
		compatible = "ti,keystone,psc-clock";
		clocks = <&chipclk13>;
		clock-output-names = "tetb-trc";
		reg = <0x02350018 0xb00>, <0x02350004 0x400>;
		reg-names = "control", "domain";
		domain-id = <1>;
	};

	clkpa: clkpa {
		#clock-cells = <0>;
		compatible = "ti,keystone,psc-clock";
		clocks = <&chipclk16>;
		clock-output-names = "pa";
		reg = <0x0235001c 0xb00>, <0x02350008 0x400>;
		reg-names = "control", "domain";
		domain-id = <2>;
	};

	clkcpgmac: clkcpgmac {
		#clock-cells = <0>;
		compatible = "ti,keystone,psc-clock";
		clocks = <&clkpa>;
		clock-output-names = "cpgmac";
		reg = <0x02350020 0xb00>, <0x02350008 0x400>;
		reg-names = "control", "domain";
		domain-id = <2>;
	};

	clksa: clksa {
		#clock-cells = <0>;
		compatible = "ti,keystone,psc-clock";
		clocks = <&clkpa>;
		clock-output-names = "sa";
		reg = <0x02350024 0xb00>, <0x02350008 0x400>;
		reg-names = "control", "domain";
		domain-id = <2>;
	};

	clkpcie: clkpcie {
		#clock-cells = <0>;
		compatible = "ti,keystone,psc-clock";
		clocks = <&chipclk12>;
		clock-output-names = "pcie";
		reg = <0x02350028 0xb00>, <0x0235000c 0x400>;
		reg-names = "control", "domain";
		domain-id = <3>;
	};

	clksr: clksr {
		#clock-cells = <0>;
		compatible = "ti,keystone,psc-clock";
		clocks = <&chipclk1rstiso112>;
		clock-output-names = "sr";
		reg = <0x02350034 0xb00>, <0x02350018 0x400>;
		reg-names = "control", "domain";
		domain-id = <6>;
	};

	clkgem0: clkgem0 {
		#clock-cells = <0>;
		compatible = "ti,keystone,psc-clock";
		clocks = <&chipclk1>;
		clock-output-names = "gem0";
		reg = <0x0235003c 0xb00>, <0x02350020 0x400>;
		reg-names = "control", "domain";
		domain-id = <8>;
	};

	clkddr30: clkddr30 {
		#clock-cells = <0>;
		compatible = "ti,keystone,psc-clock";
		clocks = <&chipclk12>;
		clock-output-names = "ddr3-0";
		reg = <0x0235005c 0xb00>, <0x02350040 0x400>;
		reg-names = "control", "domain";
		domain-id = <16>;
	};

<<<<<<< HEAD
	clkddr31: clkddr31 {
		#clock-cells = <0>;
		compatible = "ti,keystone,psc-clock";
		clocks = <&chipclk13>;
		clock-output-names = "ddr3-1";
		reg = <0x02350060 0xb00>, <0x02350040 0x400>;
		reg-names = "control", "domain";
		domain-id = <16>;
	};

	clktac: clktac {
		#clock-cells = <0>;
		compatible = "ti,keystone,psc-clock";
		clocks = <&chipclk13>;
		clock-output-names = "tac";
		reg = <0x02350064 0xb00>, <0x02350044 0x400>;
		reg-names = "control", "domain";
		domain-id = <17>;
	};

	clkrac01: clktac01 {
		#clock-cells = <0>;
		compatible = "ti,keystone,psc-clock";
		clocks = <&chipclk13>;
		clock-output-names = "rac-01";
		reg = <0x02350068 0xb00>, <0x02350044 0x400>;
		reg-names = "control", "domain";
		domain-id = <17>;
	};

	clkrac23: clktac23 {
		#clock-cells = <0>;
		compatible = "ti,keystone,psc-clock";
		clocks = <&chipclk13>;
		clock-output-names = "rac-23";
		reg = <0x0235006c 0xb00>, <0x02350048 0x400>;
		reg-names = "control", "domain";
		domain-id = <18>;
	};

	clkfftc0: clkfftc0 {
		#clock-cells = <0>;
		compatible = "ti,keystone,psc-clock";
		clocks = <&chipclk13>;
		clock-output-names = "fftc-0";
		reg = <0x02350070 0xb00>, <0x0235004c 0x400>;
		reg-names = "control", "domain";
		domain-id = <19>;
	};

	clkfftc1: clkfftc1 {
		#clock-cells = <0>;
		compatible = "ti,keystone,psc-clock";
		clocks = <&chipclk13>;
		clock-output-names = "fftc-1";
		reg = <0x02350074 0xb00>, <0x023504c0 0x400>;
		reg-names = "control", "domain";
		domain-id = <19>;
	};

	clkfftc2: clkfftc2 {
		#clock-cells = <0>;
		compatible = "ti,keystone,psc-clock";
		clocks = <&chipclk13>;
		clock-output-names = "fftc-2";
		reg = <0x02350078 0xb00>, <0x02350050 0x400>;
		reg-names = "control", "domain";
		domain-id = <20>;
	};

	clkfftc3: clkfftc3 {
		#clock-cells = <0>;
		compatible = "ti,keystone,psc-clock";
		clocks = <&chipclk13>;
		clock-output-names = "fftc-3";
		reg = <0x0235007c 0xb00>, <0x02350050 0x400>;
		reg-names = "control", "domain";
		domain-id = <20>;
	};

	clkfftc4: clkfftc4 {
		#clock-cells = <0>;
		compatible = "ti,keystone,psc-clock";
		clocks = <&chipclk13>;
		clock-output-names = "fftc-4";
		reg = <0x02350080 0xb00>, <0x02350050 0x400>;
		reg-names = "control", "domain";
		domain-id = <20>;
	};

	clkfftc5: clkfftc5 {
		#clock-cells = <0>;
		compatible = "ti,keystone,psc-clock";
		clocks = <&chipclk13>;
		clock-output-names = "fftc-5";
		reg = <0x02350084 0xb00>, <0x02350050 0x400>;
		reg-names = "control", "domain";
		domain-id = <20>;
	};

	clkaif: clkaif {
		#clock-cells = <0>;
		compatible = "ti,keystone,psc-clock";
		clocks = <&chipclk13>;
		clock-output-names = "aif";
		reg = <0x02350088 0xb00>, <0x02350054 0x400>;
		reg-names = "control", "domain";
		domain-id = <21>;
	};

	clktcp3d0: clktcp3d0 {
		#clock-cells = <0>;
		compatible = "ti,keystone,psc-clock";
		clocks = <&chipclk13>;
		clock-output-names = "tcp3d-0";
		reg = <0x0235008c 0xb00>, <0x02350058 0x400>;
		reg-names = "control", "domain";
		domain-id = <22>;
	};

	clktcp3d1: clktcp3d1 {
		#clock-cells = <0>;
		compatible = "ti,keystone,psc-clock";
		clocks = <&chipclk13>;
		clock-output-names = "tcp3d-1";
		reg = <0x02350090 0xb00>, <0x02350058 0x400>;
		reg-names = "control", "domain";
		domain-id = <22>;
	};

	clktcp3d2: clktcp3d2 {
		#clock-cells = <0>;
		compatible = "ti,keystone,psc-clock";
		clocks = <&chipclk13>;
		clock-output-names = "tcp3d-2";
		reg = <0x02350094 0xb00>, <0x0235005c 0x400>;
		reg-names = "control", "domain";
		domain-id = <23>;
	};

	clktcp3d3: clktcp3d3 {
		#clock-cells = <0>;
		compatible = "ti,keystone,psc-clock";
		clocks = <&chipclk13>;
		clock-output-names = "tcp3d-3";
		reg = <0x02350098 0xb00>, <0x0235005c 0x400>;
		reg-names = "control", "domain";
		domain-id = <23>;
	};

	clkvcp0: clkvcp0 {
		#clock-cells = <0>;
		compatible = "ti,keystone,psc-clock";
		clocks = <&chipclk13>;
		clock-output-names = "vcp-0";
		reg = <0x0235009c 0xb00>, <0x02350060 0x400>;
		reg-names = "control", "domain";
		domain-id = <24>;
	};

	clkvcp1: clkvcp1 {
		#clock-cells = <0>;
		compatible = "ti,keystone,psc-clock";
		clocks = <&chipclk13>;
		clock-output-names = "vcp-1";
		reg = <0x023500a0 0xb00>, <0x02350060 0x400>;
		reg-names = "control", "domain";
		domain-id = <24>;
	};

	clkvcp2: clkvcp2 {
		#clock-cells = <0>;
		compatible = "ti,keystone,psc-clock";
		clocks = <&chipclk13>;
		clock-output-names = "vcp-2";
		reg = <0x023500a4 0xb00>, <0x02350060 0x400>;
		reg-names = "control", "domain";
		domain-id = <24>;
	};

	clkvcp3: clkvcp3 {
		#clock-cells = <0>;
		compatible = "ti,keystone,psc-clock";
		clocks = <&chipclk13>;
		clock-output-names = "vcp-3";
		reg = <0x023500a8 0xb00>, <0x02350060 0x400>;
		reg-names = "control", "domain";
		domain-id = <24>;
	};

	clkvcp4: clkvcp4 {
		#clock-cells = <0>;
		compatible = "ti,keystone,psc-clock";
		clocks = <&chipclk13>;
		clock-output-names = "vcp-4";
		reg = <0x023500ac 0xb00>, <0x02350064 0x400>;
		reg-names = "control", "domain";
		domain-id = <25>;
	};

	clkvcp5: clkvcp5 {
		#clock-cells = <0>;
		compatible = "ti,keystone,psc-clock";
		clocks = <&chipclk13>;
		clock-output-names = "vcp-5";
		reg = <0x023500b0 0xb00>, <0x02350064 0x400>;
		reg-names = "control", "domain";
		domain-id = <25>;
	};

	clkvcp6: clkvcp6 {
		#clock-cells = <0>;
		compatible = "ti,keystone,psc-clock";
		clocks = <&chipclk13>;
		clock-output-names = "vcp-6";
		reg = <0x023500b4 0xb00>, <0x02350064 0x400>;
		reg-names = "control", "domain";
		domain-id = <25>;
	};

	clkvcp7: clkvcp7 {
		#clock-cells = <0>;
		compatible = "ti,keystone,psc-clock";
		clocks = <&chipclk13>;
		clock-output-names = "vcp-7";
		reg = <0x023500b8 0xb00>, <0x02350064 0x400>;
		reg-names = "control", "domain";
		domain-id = <25>;
	};

	clkbcp: clkbcp {
		#clock-cells = <0>;
		compatible = "ti,keystone,psc-clock";
		clocks = <&chipclk13>;
		clock-output-names = "bcp";
		reg = <0x023500bc 0xb00>, <0x02350068 0x400>;
		reg-names = "control", "domain";
		domain-id = <26>;
	};

	clkdxb: clkdxb {
		#clock-cells = <0>;
		compatible = "ti,keystone,psc-clock";
		clocks = <&chipclk13>;
		clock-output-names = "dxb";
		reg = <0x023500c0 0xb00>, <0x0235006c 0x400>;
		reg-names = "control", "domain";
		domain-id = <27>;
	};

	clkhyperlink1: clkhyperlink1 {
		#clock-cells = <0>;
		compatible = "ti,keystone,psc-clock";
		clocks = <&chipclk12>;
		clock-output-names = "hyperlink-1";
		reg = <0x023500c4 0xb00>, <0x02350070 0x400>;
		reg-names = "control", "domain";
		domain-id = <28>;
	};

	clkxge: clkxge {
		#clock-cells = <0>;
		compatible = "ti,keystone,psc-clock";
		clocks = <&chipclk13>;
		clock-output-names = "xge";
		reg = <0x023500c8 0xb00>, <0x02350074 0x400>;
		reg-names = "control", "domain";
		domain-id = <29>;
	};

=======
>>>>>>> 50b4af41
	clkwdtimer0: clkwdtimer0 {
		#clock-cells = <0>;
		compatible = "ti,keystone,psc-clock";
		clocks = <&clkmodrst0>;
		clock-output-names = "timer0";
		reg = <0x02350000 0xb00>, <0x02350000 0x400>;
		reg-names = "control", "domain";
		domain-id = <0>;
	};

	clkwdtimer1: clkwdtimer1 {
		#clock-cells = <0>;
		compatible = "ti,keystone,psc-clock";
		clocks = <&clkmodrst0>;
		clock-output-names = "timer1";
		reg = <0x02350000 0xb00>, <0x02350000 0x400>;
		reg-names = "control", "domain";
		domain-id = <0>;
	};

	clkwdtimer2: clkwdtimer2 {
		#clock-cells = <0>;
		compatible = "ti,keystone,psc-clock";
		clocks = <&clkmodrst0>;
		clock-output-names = "timer2";
		reg = <0x02350000 0xb00>, <0x02350000 0x400>;
		reg-names = "control", "domain";
		domain-id = <0>;
	};

	clkwdtimer3: clkwdtimer3 {
		#clock-cells = <0>;
		compatible = "ti,keystone,psc-clock";
		clocks = <&clkmodrst0>;
		clock-output-names = "timer3";
		reg = <0x02350000 0xb00>, <0x02350000 0x400>;
		reg-names = "control", "domain";
		domain-id = <0>;
	};

	clktimer15: clktimer15 {
		#clock-cells = <0>;
		compatible = "ti,keystone,psc-clock";
		clocks = <&clkmodrst0>;
		clock-output-names = "timer15";
		reg = <0x02350000 0xb00>, <0x02350000 0x400>;
		reg-names = "control", "domain";
		domain-id = <0>;
	};

	clkuart0: clkuart0 {
		#clock-cells = <0>;
		compatible = "ti,keystone,psc-clock";
		clocks = <&clkmodrst0>;
		clock-output-names = "uart0";
		reg = <0x02350000 0xb00>, <0x02350000 0x400>;
		reg-names = "control", "domain";
		domain-id = <0>;
	};

	clkuart1: clkuart1 {
		#clock-cells = <0>;
		compatible = "ti,keystone,psc-clock";
		clocks = <&clkmodrst0>;
		clock-output-names = "uart1";
		reg = <0x02350000 0xb00>, <0x02350000 0x400>;
		reg-names = "control", "domain";
		domain-id = <0>;
	};

	clkaemif: clkaemif {
		#clock-cells = <0>;
		compatible = "ti,keystone,psc-clock";
		clocks = <&clkaemifspi>;
		clock-output-names = "aemif";
		reg = <0x02350000 0xb00>, <0x02350000 0x400>;
		reg-names = "control", "domain";
		domain-id = <0>;
	};

	clkusim: clkusim {
		#clock-cells = <0>;
		compatible = "ti,keystone,psc-clock";
		clocks = <&clkmodrst0>;
		clock-output-names = "usim";
		reg = <0x02350000 0xb00>, <0x02350000 0x400>;
		reg-names = "control", "domain";
		domain-id = <0>;
	};

	clki2c: clki2c {
		#clock-cells = <0>;
		compatible = "ti,keystone,psc-clock";
		clocks = <&clkmodrst0>;
		clock-output-names = "i2c";
		reg = <0x02350000 0xb00>, <0x02350000 0x400>;
		reg-names = "control", "domain";
		domain-id = <0>;
	};

	clkspi: clkspi {
		#clock-cells = <0>;
		compatible = "ti,keystone,psc-clock";
		clocks = <&clkaemifspi>;
		clock-output-names = "spi";
		reg = <0x02350000 0xb00>, <0x02350000 0x400>;
		reg-names = "control", "domain";
		domain-id = <0>;
	};

	clkgpio: clkgpio {
		#clock-cells = <0>;
		compatible = "ti,keystone,psc-clock";
		clocks = <&clkmodrst0>;
		clock-output-names = "gpio";
		reg = <0x02350000 0xb00>, <0x02350000 0x400>;
		reg-names = "control", "domain";
		domain-id = <0>;
	};

	clkkeymgr: clkkeymgr {
		#clock-cells = <0>;
		compatible = "ti,keystone,psc-clock";
		clocks = <&clkmodrst0>;
		clock-output-names = "keymgr";
		reg = <0x02350000 0xb00>, <0x02350000 0x400>;
		reg-names = "control", "domain";
		domain-id = <0>;
	};
};<|MERGE_RESOLUTION|>--- conflicted
+++ resolved
@@ -282,279 +282,6 @@
 		domain-id = <16>;
 	};
 
-<<<<<<< HEAD
-	clkddr31: clkddr31 {
-		#clock-cells = <0>;
-		compatible = "ti,keystone,psc-clock";
-		clocks = <&chipclk13>;
-		clock-output-names = "ddr3-1";
-		reg = <0x02350060 0xb00>, <0x02350040 0x400>;
-		reg-names = "control", "domain";
-		domain-id = <16>;
-	};
-
-	clktac: clktac {
-		#clock-cells = <0>;
-		compatible = "ti,keystone,psc-clock";
-		clocks = <&chipclk13>;
-		clock-output-names = "tac";
-		reg = <0x02350064 0xb00>, <0x02350044 0x400>;
-		reg-names = "control", "domain";
-		domain-id = <17>;
-	};
-
-	clkrac01: clktac01 {
-		#clock-cells = <0>;
-		compatible = "ti,keystone,psc-clock";
-		clocks = <&chipclk13>;
-		clock-output-names = "rac-01";
-		reg = <0x02350068 0xb00>, <0x02350044 0x400>;
-		reg-names = "control", "domain";
-		domain-id = <17>;
-	};
-
-	clkrac23: clktac23 {
-		#clock-cells = <0>;
-		compatible = "ti,keystone,psc-clock";
-		clocks = <&chipclk13>;
-		clock-output-names = "rac-23";
-		reg = <0x0235006c 0xb00>, <0x02350048 0x400>;
-		reg-names = "control", "domain";
-		domain-id = <18>;
-	};
-
-	clkfftc0: clkfftc0 {
-		#clock-cells = <0>;
-		compatible = "ti,keystone,psc-clock";
-		clocks = <&chipclk13>;
-		clock-output-names = "fftc-0";
-		reg = <0x02350070 0xb00>, <0x0235004c 0x400>;
-		reg-names = "control", "domain";
-		domain-id = <19>;
-	};
-
-	clkfftc1: clkfftc1 {
-		#clock-cells = <0>;
-		compatible = "ti,keystone,psc-clock";
-		clocks = <&chipclk13>;
-		clock-output-names = "fftc-1";
-		reg = <0x02350074 0xb00>, <0x023504c0 0x400>;
-		reg-names = "control", "domain";
-		domain-id = <19>;
-	};
-
-	clkfftc2: clkfftc2 {
-		#clock-cells = <0>;
-		compatible = "ti,keystone,psc-clock";
-		clocks = <&chipclk13>;
-		clock-output-names = "fftc-2";
-		reg = <0x02350078 0xb00>, <0x02350050 0x400>;
-		reg-names = "control", "domain";
-		domain-id = <20>;
-	};
-
-	clkfftc3: clkfftc3 {
-		#clock-cells = <0>;
-		compatible = "ti,keystone,psc-clock";
-		clocks = <&chipclk13>;
-		clock-output-names = "fftc-3";
-		reg = <0x0235007c 0xb00>, <0x02350050 0x400>;
-		reg-names = "control", "domain";
-		domain-id = <20>;
-	};
-
-	clkfftc4: clkfftc4 {
-		#clock-cells = <0>;
-		compatible = "ti,keystone,psc-clock";
-		clocks = <&chipclk13>;
-		clock-output-names = "fftc-4";
-		reg = <0x02350080 0xb00>, <0x02350050 0x400>;
-		reg-names = "control", "domain";
-		domain-id = <20>;
-	};
-
-	clkfftc5: clkfftc5 {
-		#clock-cells = <0>;
-		compatible = "ti,keystone,psc-clock";
-		clocks = <&chipclk13>;
-		clock-output-names = "fftc-5";
-		reg = <0x02350084 0xb00>, <0x02350050 0x400>;
-		reg-names = "control", "domain";
-		domain-id = <20>;
-	};
-
-	clkaif: clkaif {
-		#clock-cells = <0>;
-		compatible = "ti,keystone,psc-clock";
-		clocks = <&chipclk13>;
-		clock-output-names = "aif";
-		reg = <0x02350088 0xb00>, <0x02350054 0x400>;
-		reg-names = "control", "domain";
-		domain-id = <21>;
-	};
-
-	clktcp3d0: clktcp3d0 {
-		#clock-cells = <0>;
-		compatible = "ti,keystone,psc-clock";
-		clocks = <&chipclk13>;
-		clock-output-names = "tcp3d-0";
-		reg = <0x0235008c 0xb00>, <0x02350058 0x400>;
-		reg-names = "control", "domain";
-		domain-id = <22>;
-	};
-
-	clktcp3d1: clktcp3d1 {
-		#clock-cells = <0>;
-		compatible = "ti,keystone,psc-clock";
-		clocks = <&chipclk13>;
-		clock-output-names = "tcp3d-1";
-		reg = <0x02350090 0xb00>, <0x02350058 0x400>;
-		reg-names = "control", "domain";
-		domain-id = <22>;
-	};
-
-	clktcp3d2: clktcp3d2 {
-		#clock-cells = <0>;
-		compatible = "ti,keystone,psc-clock";
-		clocks = <&chipclk13>;
-		clock-output-names = "tcp3d-2";
-		reg = <0x02350094 0xb00>, <0x0235005c 0x400>;
-		reg-names = "control", "domain";
-		domain-id = <23>;
-	};
-
-	clktcp3d3: clktcp3d3 {
-		#clock-cells = <0>;
-		compatible = "ti,keystone,psc-clock";
-		clocks = <&chipclk13>;
-		clock-output-names = "tcp3d-3";
-		reg = <0x02350098 0xb00>, <0x0235005c 0x400>;
-		reg-names = "control", "domain";
-		domain-id = <23>;
-	};
-
-	clkvcp0: clkvcp0 {
-		#clock-cells = <0>;
-		compatible = "ti,keystone,psc-clock";
-		clocks = <&chipclk13>;
-		clock-output-names = "vcp-0";
-		reg = <0x0235009c 0xb00>, <0x02350060 0x400>;
-		reg-names = "control", "domain";
-		domain-id = <24>;
-	};
-
-	clkvcp1: clkvcp1 {
-		#clock-cells = <0>;
-		compatible = "ti,keystone,psc-clock";
-		clocks = <&chipclk13>;
-		clock-output-names = "vcp-1";
-		reg = <0x023500a0 0xb00>, <0x02350060 0x400>;
-		reg-names = "control", "domain";
-		domain-id = <24>;
-	};
-
-	clkvcp2: clkvcp2 {
-		#clock-cells = <0>;
-		compatible = "ti,keystone,psc-clock";
-		clocks = <&chipclk13>;
-		clock-output-names = "vcp-2";
-		reg = <0x023500a4 0xb00>, <0x02350060 0x400>;
-		reg-names = "control", "domain";
-		domain-id = <24>;
-	};
-
-	clkvcp3: clkvcp3 {
-		#clock-cells = <0>;
-		compatible = "ti,keystone,psc-clock";
-		clocks = <&chipclk13>;
-		clock-output-names = "vcp-3";
-		reg = <0x023500a8 0xb00>, <0x02350060 0x400>;
-		reg-names = "control", "domain";
-		domain-id = <24>;
-	};
-
-	clkvcp4: clkvcp4 {
-		#clock-cells = <0>;
-		compatible = "ti,keystone,psc-clock";
-		clocks = <&chipclk13>;
-		clock-output-names = "vcp-4";
-		reg = <0x023500ac 0xb00>, <0x02350064 0x400>;
-		reg-names = "control", "domain";
-		domain-id = <25>;
-	};
-
-	clkvcp5: clkvcp5 {
-		#clock-cells = <0>;
-		compatible = "ti,keystone,psc-clock";
-		clocks = <&chipclk13>;
-		clock-output-names = "vcp-5";
-		reg = <0x023500b0 0xb00>, <0x02350064 0x400>;
-		reg-names = "control", "domain";
-		domain-id = <25>;
-	};
-
-	clkvcp6: clkvcp6 {
-		#clock-cells = <0>;
-		compatible = "ti,keystone,psc-clock";
-		clocks = <&chipclk13>;
-		clock-output-names = "vcp-6";
-		reg = <0x023500b4 0xb00>, <0x02350064 0x400>;
-		reg-names = "control", "domain";
-		domain-id = <25>;
-	};
-
-	clkvcp7: clkvcp7 {
-		#clock-cells = <0>;
-		compatible = "ti,keystone,psc-clock";
-		clocks = <&chipclk13>;
-		clock-output-names = "vcp-7";
-		reg = <0x023500b8 0xb00>, <0x02350064 0x400>;
-		reg-names = "control", "domain";
-		domain-id = <25>;
-	};
-
-	clkbcp: clkbcp {
-		#clock-cells = <0>;
-		compatible = "ti,keystone,psc-clock";
-		clocks = <&chipclk13>;
-		clock-output-names = "bcp";
-		reg = <0x023500bc 0xb00>, <0x02350068 0x400>;
-		reg-names = "control", "domain";
-		domain-id = <26>;
-	};
-
-	clkdxb: clkdxb {
-		#clock-cells = <0>;
-		compatible = "ti,keystone,psc-clock";
-		clocks = <&chipclk13>;
-		clock-output-names = "dxb";
-		reg = <0x023500c0 0xb00>, <0x0235006c 0x400>;
-		reg-names = "control", "domain";
-		domain-id = <27>;
-	};
-
-	clkhyperlink1: clkhyperlink1 {
-		#clock-cells = <0>;
-		compatible = "ti,keystone,psc-clock";
-		clocks = <&chipclk12>;
-		clock-output-names = "hyperlink-1";
-		reg = <0x023500c4 0xb00>, <0x02350070 0x400>;
-		reg-names = "control", "domain";
-		domain-id = <28>;
-	};
-
-	clkxge: clkxge {
-		#clock-cells = <0>;
-		compatible = "ti,keystone,psc-clock";
-		clocks = <&chipclk13>;
-		clock-output-names = "xge";
-		reg = <0x023500c8 0xb00>, <0x02350074 0x400>;
-		reg-names = "control", "domain";
-		domain-id = <29>;
-	};
-
-=======
->>>>>>> 50b4af41
 	clkwdtimer0: clkwdtimer0 {
 		#clock-cells = <0>;
 		compatible = "ti,keystone,psc-clock";
